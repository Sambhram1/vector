--- conflicted
+++ resolved
@@ -154,51 +154,6 @@
                 .collect(),
         }
     }
-<<<<<<< HEAD
-
-    async fn maybe_upgrade(
-        &self,
-        path: &Path,
-        fng: FileFingerprint,
-        fingerprinter: &Fingerprinter,
-        fingerprint_buffer: &mut Vec<u8>,
-    ) {
-        if let Ok(Some(old_checksum)) = fingerprinter
-            .get_bytes_checksum(path, fingerprint_buffer)
-            .await
-        {
-            self.update_key(old_checksum, fng)
-        }
-
-        // For the Unknown fingerprint, we need to check if there's a legacy fingerprint
-        // that matches the new fingerprint's legacy value
-        let legacy_value = fng.as_legacy().await;
-        if let Some((_, pos)) = self
-            .checkpoints
-            .remove(&FileFingerprint::Unknown(legacy_value))
-        {
-            self.update(fng, pos);
-        }
-
-        if self.checkpoints.get(&fng).is_none() {
-            if let Ok(Some(fingerprint)) = fingerprinter
-                .get_legacy_checksum(path, fingerprint_buffer)
-                .await
-                && let Some((_, pos)) = self.checkpoints.remove(&fingerprint)
-            {
-                self.update(fng, pos);
-            }
-            if let Ok(Some(fingerprint)) = fingerprinter
-                .get_legacy_first_lines_checksum(path, fingerprint_buffer)
-                .await
-                && let Some((_, pos)) = self.checkpoints.remove(&fingerprint)
-            {
-                self.update(fng, pos);
-            }
-        }
-    }
-=======
->>>>>>> a9d635a8
 }
 
 impl Checkpointer {
