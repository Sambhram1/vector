use std::{
    collections::HashMap,
    io::{ErrorKind, Result, SeekFrom},
    path::{Path, PathBuf},
    time,
};

use async_compression::tokio::bufread::GzipDecoder;
use crc::Crc;
use serde::{Deserialize, Serialize};
use tokio::{
    fs::{self, File},
    io::{AsyncBufRead, AsyncBufReadExt, AsyncRead, AsyncReadExt, AsyncSeekExt, BufReader},
};
use vector_common::constants::GZIP_MAGIC;

use crate::{
    AsyncFileInfo, internal_events::FileSourceInternalEvents, metadata_ext::PortableFileExt,
};

<<<<<<< HEAD
pub const FINGERPRINT_CRC: Crc<u64> = Crc::<u64>::new(&crc::CRC_64_ECMA_182);
const LEGACY_FINGERPRINT_CRC: Crc<u64> = Crc::<u64>::new(&crc::CRC_64_XZ);
=======
const FINGERPRINT_CRC: Crc<u64> = Crc::<u64>::new(&crc::CRC_64_ECMA_182);
>>>>>>> a9d635a8

#[derive(Debug, Clone)]
pub struct Fingerprinter {
    strategy: FingerprintStrategy,
    max_line_length: usize,
    ignore_not_found: bool,
    buffer: Vec<u8>,
}

trait ResizeSlice<T> {
    /// Slice until [..`size`] and resize with default values if needed to avoid panics
    fn resize_slice_mut(&mut self, size: usize) -> &mut [T];
}

impl ResizeSlice<u8> for Vec<u8> {
    fn resize_slice_mut(&mut self, size: usize) -> &mut [u8] {
        if size > self.len() {
            self.resize_with(size, Default::default);
        }

        &mut self[..size]
    }
}

#[derive(Debug, Clone)]
pub enum FingerprintStrategy {
    FirstLinesChecksum {
        ignored_header_bytes: usize,
        lines: usize,
    },
    DevInode,
}

#[derive(Debug, PartialEq, Eq, Hash, Clone, Copy, Serialize, Deserialize, Ord, PartialOrd)]
#[serde(rename_all = "snake_case")]
pub enum FileFingerprint {
    #[serde(alias = "first_line_checksum")]
    FirstLinesChecksum(u64),
    DevInode(u64, u64),
}

#[derive(Debug, Copy, Clone)]
enum SupportedCompressionAlgorithms {
    Gzip,
}

impl SupportedCompressionAlgorithms {
    fn values() -> Vec<SupportedCompressionAlgorithms> {
        // Enumerate these from smallest magic_header_bytes to largest
        vec![SupportedCompressionAlgorithms::Gzip]
    }

    fn magic_header_bytes(&self) -> &'static [u8] {
        match self {
            SupportedCompressionAlgorithms::Gzip => GZIP_MAGIC,
        }
    }
}

trait UncompressedReader {
    async fn check(fp: &mut File) -> Result<Option<SupportedCompressionAlgorithms>>;
    async fn reader<'a>(fp: &'a mut File) -> Result<Box<dyn AsyncBufRead + Unpin + Send + 'a>>;
}

struct UncompressedReaderImpl;
impl UncompressedReader for UncompressedReaderImpl {
    /// Checks a file for supported compression algorithms by searching for
    /// supported magic header bytes.
    ///
    /// If an error occurs during reading, the file handler may become unusable,
    /// as the cursor position of the file may not be reset.
    ///
    /// # Arguments
    /// - `fp`: A mutable reference to the file to check.
    ///
    /// # Returns
    /// - `Ok(Some(algorithm))` if a supported compression algorithm is detected.
    /// - `Ok(None)` if no supported compression algorithm is detected.
    /// - `Err(std::io::Error)` if an I/O error occurs.
    async fn check(fp: &mut File) -> Result<Option<SupportedCompressionAlgorithms>> {
        let mut algorithm: Option<SupportedCompressionAlgorithms> = None;
        for compression_algorithm in SupportedCompressionAlgorithms::values() {
            // magic headers for algorithms can be of different lengths, and using a buffer too long could exceed the length of the file
            // so instantiate and check the various sizes in monotonically increasing order
            let magic_header_bytes = compression_algorithm.magic_header_bytes();

            let mut magic = vec![0u8; magic_header_bytes.len()];

            fp.seek(SeekFrom::Start(0)).await?;
            let result = fp.read_exact(&mut magic).await;

            if let Err(err) = result {
                fp.seek(SeekFrom::Start(0)).await?;
                return Err(err);
            }

            if magic == magic_header_bytes {
                algorithm = Some(compression_algorithm);
                break;
            }
        }
        fp.seek(SeekFrom::Start(0)).await?;
        Ok(algorithm)
    }

    async fn reader<'a>(fp: &'a mut File) -> Result<Box<dyn AsyncBufRead + Unpin + Send + 'a>> {
        // To support new compression algorithms, add them below
        match Self::check(fp).await? {
            Some(SupportedCompressionAlgorithms::Gzip) => Ok(Box::new(BufReader::new(
                GzipDecoder::new(BufReader::new(fp)),
            ))),
            // No compression, or read the raw bytes
            None => Ok(Box::new(BufReader::new(fp))),
        }
    }
}

async fn skip_first_n_bytes<R: AsyncBufRead + Unpin + Send>(
    reader: &mut R,
    n: usize,
) -> Result<()> {
    // We cannot simply seek the file by n because the file may be compressed;
    // to skip the first n decompressed bytes, we decompress up to n and discard the output.
    let mut skipped_bytes = 0;
    while skipped_bytes < n {
        let chunk = reader.fill_buf().await?;
        let bytes_to_skip = std::cmp::min(chunk.len(), n - skipped_bytes);
        reader.consume(bytes_to_skip);
        skipped_bytes += bytes_to_skip;
    }
    Ok(())
}

impl Fingerprinter {
<<<<<<< HEAD
    pub fn new(strategy: FingerprintStrategy) -> Self {
        Self {
            strategy,
            max_line_length: 1024,
            ignore_not_found: false,
        }
    }
    pub async fn get_fingerprint_of_file(
        &self,
        path: &Path,
        buffer: &mut Vec<u8>,
    ) -> Result<FileFingerprint> {
=======
    pub fn new(
        strategy: FingerprintStrategy,
        max_line_length: usize,
        ignore_not_found: bool,
    ) -> Fingerprinter {
        let buffer = vec![0u8; max_line_length];

        Fingerprinter {
            strategy,
            max_line_length,
            ignore_not_found,
            buffer,
        }
    }

    /// Returns the `FileFingerprint` of a file, depending on `Fingerprinter::strategy`
    pub(crate) async fn fingerprint(&mut self, path: &Path) -> Result<FileFingerprint> {
>>>>>>> a9d635a8
        use FileFingerprint::*;

        match self.strategy {
            FingerprintStrategy::DevInode => {
                let file_handle = File::open(path).await?;
                let file_info = file_handle.file_info().await?;
                let dev = file_info.portable_dev();
                let ino = file_info.portable_ino();
                Ok(DevInode(dev, ino))
            }
            FingerprintStrategy::FirstLinesChecksum {
                ignored_header_bytes,
                lines,
            } => {
                let buffer = self.buffer.resize_slice_mut(self.max_line_length);
                let mut fp = File::open(path).await?;
                let mut reader = UncompressedReaderImpl::reader(&mut fp).await?;

                skip_first_n_bytes(&mut reader, ignored_header_bytes).await?;
                let bytes_read = fingerprinter_read_until(reader, b'\n', lines, buffer).await?;
                let fingerprint = FINGERPRINT_CRC.checksum(&buffer[..bytes_read]);
                Ok(FirstLinesChecksum(fingerprint))
            }
        }
    }

    pub async fn fingerprint_or_emit(
        &mut self,
        path: &Path,
        known_small_files: &mut HashMap<PathBuf, time::Instant>,
        emitter: &impl FileSourceInternalEvents,
    ) -> Option<FileFingerprint> {
        let metadata = match fs::metadata(path).await {
            Ok(metadata) => {
                if !metadata.is_dir() {
                    self.fingerprint(path).await.map(Some)
                } else {
                    Ok(None)
                }
            }
            Err(e) => Err(e),
        };

        metadata
            .inspect(|_| {
                // Drop the path from the small files map if we've got enough data to fingerprint it.
                known_small_files.remove(&path.to_path_buf());
            })
            .map_err(|error| {
                match error.kind() {
                    ErrorKind::UnexpectedEof => {
                        if !known_small_files.contains_key(path) {
                            emitter.emit_file_checksum_failed(path);
                            known_small_files.insert(path.to_path_buf(), time::Instant::now());
                        }
                        return;
                    }
                    ErrorKind::NotFound => {
                        if !self.ignore_not_found {
                            emitter.emit_file_fingerprint_read_error(path, error);
                        }
                    }
                    _ => {
                        emitter.emit_file_fingerprint_read_error(path, error);
                    }
                };
                // For scenarios other than UnexpectedEOF, remove the path from the small files map.
                known_small_files.remove(&path.to_path_buf());
            })
            .ok()
            .flatten()
    }
<<<<<<< HEAD

    pub async fn get_bytes_checksum(
        &self,
        path: &Path,
        buffer: &mut Vec<u8>,
    ) -> Result<Option<FileFingerprint>> {
        match self.strategy {
            FingerprintStrategy::Checksum {
                bytes,
                ignored_header_bytes,
                lines: _,
            } => {
                buffer.resize(bytes, 0u8);
                let mut fp = File::open(path).await?;
                fp.seek(SeekFrom::Start(ignored_header_bytes as u64))
                    .await?;
                // Make sure we don't exceed the buffer size
                let bytes_to_read = std::cmp::min(bytes, buffer.len());
                if bytes_to_read == 0 {
                    // Buffer is empty, return a default fingerprint
                    return Ok(Some(FileFingerprint::BytesChecksum(0)));
                }

                // Read as much as we can
                let bytes_read = fp.read(&mut buffer[..bytes_to_read]).await?;
                let fingerprint = FINGERPRINT_CRC.checksum(&buffer[..bytes_read]);
                Ok(Some(FileFingerprint::BytesChecksum(fingerprint)))
            }
            _ => Ok(None),
        }
    }

    /// Calculates checksums using strategy pre-0.14.0
    /// <https://github.com/vectordotdev/vector/issues/8182>
    pub async fn get_legacy_checksum(
        &self,
        path: &Path,
        buffer: &mut Vec<u8>,
    ) -> Result<Option<FileFingerprint>> {
        match self.strategy {
            FingerprintStrategy::Checksum {
                ignored_header_bytes,
                bytes: _,
                lines,
            }
            | FingerprintStrategy::FirstLinesChecksum {
                ignored_header_bytes,
                lines,
            } => {
                buffer.resize(self.max_line_length, 0u8);
                let mut fp = File::open(path).await?;
                fp.seek(SeekFrom::Start(ignored_header_bytes as u64))
                    .await?;
                fingerprinter_read_until_and_zerofill_buf(fp, b'\n', lines, buffer).await?;
                let fingerprint = LEGACY_FINGERPRINT_CRC.checksum(&buffer[..]);
                Ok(Some(FileFingerprint::FirstLinesChecksum(fingerprint)))
            }
            _ => Ok(None),
        }
    }
    /// For upgrades from legacy strategy version
    /// <https://github.com/vectordotdev/vector/issues/15700>
    pub async fn get_legacy_first_lines_checksum(
        &self,
        path: &Path,
        buffer: &mut Vec<u8>,
    ) -> Result<Option<FileFingerprint>> {
        match self.strategy {
            FingerprintStrategy::Checksum {
                ignored_header_bytes,
                bytes: _,
                lines,
            }
            | FingerprintStrategy::FirstLinesChecksum {
                ignored_header_bytes,
                lines,
            } => {
                buffer.resize(self.max_line_length, 0u8);
                let mut fp = File::open(path).await?;
                fp.seek(SeekFrom::Start(ignored_header_bytes as u64))
                    .await?;
                fingerprinter_read_until_and_zerofill_buf(fp, b'\n', lines, buffer).await?;
                let fingerprint = FINGERPRINT_CRC.checksum(&buffer[..]);
                Ok(Some(FileFingerprint::FirstLinesChecksum(fingerprint)))
            }
            _ => Ok(None),
        }
    }
}

/// Saved for backwards compatibility.
async fn fingerprinter_read_until_and_zerofill_buf(
    mut r: impl AsyncRead + Unpin + Send,
    delim: u8,
    mut count: usize,
    mut buf: &mut [u8],
) -> Result<()> {
    'main: while !buf.is_empty() {
        let read = match r.read(buf).await {
            Ok(0) => return Err(std::io::Error::new(ErrorKind::UnexpectedEof, "EOF reached")),
            Ok(n) => n,
            Err(ref e) if e.kind() == ErrorKind::Interrupted => continue,
            Err(e) => return Err(e),
        };

        for (pos, &c) in buf[..read].iter().enumerate() {
            if c == delim {
                if count <= 1 {
                    for el in &mut buf[(pos + 1)..] {
                        *el = 0;
                    }
                    break 'main;
                } else {
                    count -= 1;
                }
            }
        }
        buf = &mut buf[read..];
    }
    Ok(())
=======
>>>>>>> a9d635a8
}

async fn fingerprinter_read_until(
    mut r: impl AsyncRead + Unpin + Send,
    delim: u8,
    mut count: usize,
    mut buf: &mut [u8],
) -> Result<usize> {
    let mut total_read = 0;
    'main: while !buf.is_empty() {
        let read = match r.read(buf).await {
            Ok(0) => return Err(std::io::Error::new(ErrorKind::UnexpectedEof, "EOF reached")),
            Ok(n) => n,
            Err(ref e) if e.kind() == ErrorKind::Interrupted => continue,
            Err(e) => return Err(e),
        };

        for (pos, &c) in buf[..read].iter().enumerate() {
            if c == delim {
                if count <= 1 {
                    total_read += pos + 1;
                    break 'main;
                } else {
                    count -= 1;
                }
            }
        }
        total_read += read;
        buf = &mut buf[read..];
    }
    Ok(total_read)
}

#[cfg(test)]
mod test {
    use std::{collections::HashMap, fs, io::Error, path::Path, time::Duration};

    use async_compression::tokio::bufread::GzipEncoder;
    use bytes::BytesMut;
    use tempfile::{TempDir, tempdir};

    use crate::{FingerprintStrategy, Fingerprinter, internal_events::FileSourceInternalEvents};

    use tokio::io::AsyncReadExt;

    pub async fn gzip(data: &[u8]) -> Vec<u8> {
        let mut encoder = GzipEncoder::new(data);

        let mut out = Vec::new();
        encoder.read_to_end(&mut out).await.expect("Failed to read");
        out
    }
    fn read_byte_content(target_dir: &TempDir, file: &str) -> Vec<u8> {
        use std::{fs::File, io::Read};

        let path = target_dir.path().join(file);
        let mut file = File::open(path).unwrap();
        let mut content = Vec::new();
        file.read_to_end(&mut content).unwrap();
        content
    }

    #[tokio::test]
    async fn test_checksum_fingerprint() {
        let mut fingerprinter = Fingerprinter::new(
            FingerprintStrategy::FirstLinesChecksum {
                ignored_header_bytes: 0,
                lines: 1,
            },
            1024,
            false,
        );

        let target_dir = tempdir().unwrap();
        let mut full_line_data = vec![b'x'; 256];
        full_line_data.push(b'\n');
        let not_full_line_data = vec![b'x'; 199];
        let empty_path = target_dir.path().join("empty.log");
        let full_line_path = target_dir.path().join("full_line.log");
        let duplicate_path = target_dir.path().join("duplicate.log");
        let not_full_line_path = target_dir.path().join("not_full_line.log");
        fs::write(&empty_path, []).unwrap();
        fs::write(&full_line_path, &full_line_data).unwrap();
        fs::write(&duplicate_path, &full_line_data).unwrap();
        fs::write(&not_full_line_path, not_full_line_data).unwrap();

        assert!(fingerprinter.fingerprint(&empty_path).await.is_err());
        assert!(fingerprinter.fingerprint(&full_line_path).await.is_ok());
        assert!(
            fingerprinter
                .fingerprint(&not_full_line_path)
                .await
                .is_err()
        );
        assert_eq!(
            fingerprinter.fingerprint(&full_line_path).await.unwrap(),
            fingerprinter.fingerprint(&duplicate_path).await.unwrap(),
        );
    }

    #[tokio::test]
    async fn test_first_line_checksum_fingerprint() {
        let max_line_length = 64;
        let mut fingerprinter = Fingerprinter::new(
            FingerprintStrategy::FirstLinesChecksum {
                ignored_header_bytes: 0,
                lines: 1,
            },
            max_line_length,
            false,
        );

        let target_dir = tempdir().unwrap();
        let prepare_test = |file: &str, contents: &[u8]| {
            let path = target_dir.path().join(file);
            fs::write(&path, contents).unwrap();
            path
        };
        let prepare_test_long = |file: &str, amount| {
            prepare_test(
                file,
                b"hello world "
                    .iter()
                    .cloned()
                    .cycle()
                    .clone()
                    .take(amount)
                    .collect::<Box<_>>()
                    .as_ref(),
            )
        };

        let empty = prepare_test("empty.log", b"");
        let incomplete_line = prepare_test("incomplete_line.log", b"missing newline char");
        let one_line = prepare_test(
            "one_line_duplicate_compressed.log",
            &gzip(b"hello world\n").await,
        );
        let one_line_duplicate = prepare_test("one_line_duplicate.log", b"hello world\n");
        let one_line_duplicate_compressed = prepare_test(
            "one_line_duplicate_compressed.log",
            &gzip(b"hello world\n").await,
        );
        let one_line_continued =
            prepare_test("one_line_continued.log", b"hello world\nthe next line\n");
        let one_line_continued_compressed = prepare_test(
            "one_line_continued_compressed.log",
            &gzip(b"hello world\nthe next line\n").await,
        );
        let different_two_lines = prepare_test("different_two_lines.log", b"line one\nline two\n");

        let exactly_max_line_length =
            prepare_test_long("exactly_max_line_length.log", max_line_length);
        let exceeding_max_line_length =
            prepare_test_long("exceeding_max_line_length.log", max_line_length + 1);
        let incomplete_under_max_line_length_by_one = prepare_test_long(
            "incomplete_under_max_line_length_by_one.log",
            max_line_length - 1,
        );

        let mut run = async |path| fingerprinter.fingerprint(path).await;

        assert!(run(&empty).await.is_err());
        assert!(run(&incomplete_line).await.is_err());
        assert!(run(&incomplete_under_max_line_length_by_one).await.is_err());

        assert!(run(&one_line).await.is_ok());
        assert!(run(&one_line_duplicate).await.is_ok());
        assert!(run(&one_line_continued).await.is_ok());
        assert!(run(&different_two_lines).await.is_ok());
        assert!(run(&exactly_max_line_length).await.is_ok());
        assert!(run(&exceeding_max_line_length).await.is_ok());

        assert_eq!(
            run(&one_line).await.unwrap(),
            run(&one_line_duplicate_compressed).await.unwrap()
        );
        assert_eq!(
            run(&one_line).await.unwrap(),
            run(&one_line_continued_compressed).await.unwrap()
        );
        assert_eq!(
            run(&one_line).await.unwrap(),
            run(&one_line_duplicate_compressed).await.unwrap()
        );
        assert_eq!(
            run(&one_line).await.unwrap(),
            run(&one_line_continued_compressed).await.unwrap()
        );

        assert_ne!(
            run(&one_line).await.unwrap(),
            run(&different_two_lines).await.unwrap()
        );

        assert_eq!(
            run(&exactly_max_line_length).await.unwrap(),
            run(&exceeding_max_line_length).await.unwrap()
        );

        assert_ne!(
            read_byte_content(&target_dir, "one_line_duplicate.log"),
            read_byte_content(&target_dir, "one_line_duplicate_compressed.log")
        );

        assert_ne!(
            read_byte_content(&target_dir, "one_line_continued.log"),
            read_byte_content(&target_dir, "one_line_continued_compressed.log")
        );
    }

    #[tokio::test]
    async fn test_first_two_lines_checksum_fingerprint() {
        let max_line_length = 64;
        let mut fingerprinter = Fingerprinter::new(
            FingerprintStrategy::FirstLinesChecksum {
                ignored_header_bytes: 0,
                lines: 2,
            },
            max_line_length,
            false,
        );

        let target_dir = tempdir().unwrap();
        let prepare_test = |file: &str, contents: &[u8]| {
            let path = target_dir.path().join(file);
            fs::write(&path, contents).unwrap();
            path
        };

        let incomplete_lines = prepare_test(
            "incomplete_lines.log",
            b"missing newline char\non second line",
        );
        let two_lines = prepare_test("two_lines.log", b"hello world\nfrom vector\n");
        let two_lines_duplicate =
            prepare_test("two_lines_duplicate.log", b"hello world\nfrom vector\n");
        let two_lines_continued = prepare_test(
            "two_lines_continued.log",
            b"hello world\nfrom vector\nthe next line\n",
        );
        let two_lines_duplicate_compressed = prepare_test(
            "two_lines_duplicate_compressed.log",
            &gzip(b"hello world\nfrom vector\n").await,
        );
        let two_lines_continued_compressed = prepare_test(
            "two_lines_continued_compressed.log",
            &gzip(b"hello world\nfrom vector\nthe next line\n").await,
        );

        let different_three_lines = prepare_test(
            "different_three_lines.log",
            b"line one\nline two\nine three\n",
        );

        let mut run = async move |path| fingerprinter.fingerprint(path).await;

        assert!(run(&incomplete_lines).await.is_err());

        assert!(run(&two_lines).await.is_ok());
        assert!(run(&two_lines_duplicate).await.is_ok());
        assert!(run(&two_lines_continued).await.is_ok());
        assert!(run(&different_three_lines).await.is_ok());

        assert_eq!(
            run(&two_lines).await.unwrap(),
            run(&two_lines_duplicate).await.unwrap()
        );
        assert_eq!(
            run(&two_lines).await.unwrap(),
            run(&two_lines_continued).await.unwrap()
        );
        assert_eq!(
            run(&two_lines).await.unwrap(),
            run(&two_lines_duplicate_compressed).await.unwrap()
        );
        assert_eq!(
            run(&two_lines).await.unwrap(),
            run(&two_lines_continued_compressed).await.unwrap()
        );

        assert_ne!(
            run(&two_lines).await.unwrap(),
            run(&different_three_lines).await.unwrap()
        );

        assert_ne!(
            read_byte_content(&target_dir, "two_lines_duplicate.log"),
            read_byte_content(&target_dir, "two_lines_duplicate_compressed.log")
        );
        assert_ne!(
            read_byte_content(&target_dir, "two_lines_continued.log"),
            read_byte_content(&target_dir, "two_lines_continued_compressed.log")
        );
    }

    #[tokio::test]
    async fn test_first_two_lines_checksum_fingerprint_with_headers() {
        let max_line_length = 64;
        let mut fingerprinter = Fingerprinter::new(
            FingerprintStrategy::FirstLinesChecksum {
                ignored_header_bytes: 14,
                lines: 2,
            },
            max_line_length,
            false,
        );

        let target_dir = tempdir().unwrap();
        let prepare_test = |file: &str, contents: &[u8]| {
            let path = target_dir.path().join(file);
            fs::write(&path, contents).unwrap();
            path
        };

        let two_lines = prepare_test(
            "two_lines.log",
            b"some-header-1\nhello world\nfrom vector\n",
        );
        let two_lines_compressed_same_header = prepare_test(
            "two_lines_compressed_same_header.log",
            &gzip(b"some-header-1\nhello world\nfrom vector\n").await,
        );
        let two_lines_compressed_same_header_size = prepare_test(
            "two_lines_compressed_same_header_size.log",
            &gzip(b"some-header-2\nhello world\nfrom vector\n").await,
        );
        let two_lines_compressed_different_header_size = prepare_test(
            "two_lines_compressed_different_header_size.log",
            &gzip(b"some-header-22\nhellow world\nfrom vector\n").await,
        );

        let mut run = async move |path| fingerprinter.fingerprint(path).await;

        assert!(run(&two_lines).await.is_ok());
        assert_eq!(
            run(&two_lines).await.unwrap(),
            run(&two_lines_compressed_same_header).await.unwrap()
        );
        assert_eq!(
            run(&two_lines).await.unwrap(),
            run(&two_lines_compressed_same_header_size).await.unwrap()
        );
        assert_ne!(
            run(&two_lines).await.unwrap(),
            run(&two_lines_compressed_different_header_size)
                .await
                .unwrap()
        );
    }

    #[tokio::test]
    async fn test_inode_fingerprint() {
        let mut fingerprinter = Fingerprinter::new(FingerprintStrategy::DevInode, 42, false);

        let target_dir = tempdir().unwrap();
        let small_data = vec![b'x'; 1];
        let medium_data = vec![b'x'; 256];
        let empty_path = target_dir.path().join("empty.log");
        let small_path = target_dir.path().join("small.log");
        let medium_path = target_dir.path().join("medium.log");
        let duplicate_path = target_dir.path().join("duplicate.log");
        fs::write(&empty_path, []).unwrap();
        fs::write(&small_path, small_data).unwrap();
        fs::write(&medium_path, &medium_data).unwrap();
        fs::write(&duplicate_path, &medium_data).unwrap();

        assert!(fingerprinter.fingerprint(&empty_path).await.is_ok());
        assert!(fingerprinter.fingerprint(&small_path).await.is_ok());
        assert_ne!(
            fingerprinter.fingerprint(&medium_path).await.unwrap(),
            fingerprinter.fingerprint(&duplicate_path).await.unwrap()
        );
    }

    #[tokio::test]
    async fn no_error_on_dir() {
        let target_dir = tempdir().unwrap();
        let mut fingerprinter = Fingerprinter::new(
            FingerprintStrategy::FirstLinesChecksum {
                ignored_header_bytes: 0,
                lines: 1,
            },
            1024,
            false,
        );

        let mut small_files = HashMap::new();
        assert!(
            fingerprinter
                .fingerprint_or_emit(target_dir.path(), &mut small_files, &NoErrors)
                .await
                .is_none()
        );
    }

    #[test]
    fn test_monotonic_compression_algorithms() {
        // This test is necessary to handle an edge case where when assessing the magic header
        // bytes of a file to determine the compression algorithm, it's possible that the length of
        // the file is smaller than the size of the magic header bytes it's being assessed against.
        // While this could be an indication that the file is simply too small, it could also
        // just be that the compression header is a smaller one than the assessed algorithm.
        // Checking this with a guarantee on the monotonically increasing order assures that this edge case doesn't happen.
        let algos = super::SupportedCompressionAlgorithms::values();
        let mut smallest_byte_length = 0;
        for algo in algos {
            let magic_header_bytes = algo.magic_header_bytes();
            assert!(smallest_byte_length <= magic_header_bytes.len());
            smallest_byte_length = magic_header_bytes.len();
        }
    }
    #[derive(Clone)]
    struct NoErrors;

    impl FileSourceInternalEvents for NoErrors {
        fn emit_file_added(&self, _: &Path) {}

        fn emit_file_resumed(&self, _: &Path, _: u64) {}

        fn emit_file_watch_error(&self, _: &Path, _: Error) {
            panic!();
        }

        fn emit_file_unwatched(&self, _: &Path, _: bool) {}

        fn emit_file_deleted(&self, _: &Path) {}

        fn emit_file_delete_error(&self, _: &Path, _: Error) {
            panic!();
        }

        fn emit_file_fingerprint_read_error(&self, _: &Path, _: Error) {
            panic!();
        }

        fn emit_file_checkpointed(&self, _: usize, _: Duration) {}

        fn emit_file_checksum_failed(&self, _: &Path) {
            panic!();
        }

        fn emit_file_checkpoint_write_error(&self, _: Error) {
            panic!();
        }

        fn emit_files_open(&self, _: usize) {}

        fn emit_path_globbing_failed(&self, _: &Path, _: &Error) {
            panic!()
        }

        fn emit_file_line_too_long(&self, _: &BytesMut, _: usize, _: usize) {
            panic!()
        }
    }
}<|MERGE_RESOLUTION|>--- conflicted
+++ resolved
@@ -18,12 +18,7 @@
     AsyncFileInfo, internal_events::FileSourceInternalEvents, metadata_ext::PortableFileExt,
 };
 
-<<<<<<< HEAD
 pub const FINGERPRINT_CRC: Crc<u64> = Crc::<u64>::new(&crc::CRC_64_ECMA_182);
-const LEGACY_FINGERPRINT_CRC: Crc<u64> = Crc::<u64>::new(&crc::CRC_64_XZ);
-=======
-const FINGERPRINT_CRC: Crc<u64> = Crc::<u64>::new(&crc::CRC_64_ECMA_182);
->>>>>>> a9d635a8
 
 #[derive(Debug, Clone)]
 pub struct Fingerprinter {
@@ -158,20 +153,6 @@
 }
 
 impl Fingerprinter {
-<<<<<<< HEAD
-    pub fn new(strategy: FingerprintStrategy) -> Self {
-        Self {
-            strategy,
-            max_line_length: 1024,
-            ignore_not_found: false,
-        }
-    }
-    pub async fn get_fingerprint_of_file(
-        &self,
-        path: &Path,
-        buffer: &mut Vec<u8>,
-    ) -> Result<FileFingerprint> {
-=======
     pub fn new(
         strategy: FingerprintStrategy,
         max_line_length: usize,
@@ -189,7 +170,6 @@
 
     /// Returns the `FileFingerprint` of a file, depending on `Fingerprinter::strategy`
     pub(crate) async fn fingerprint(&mut self, path: &Path) -> Result<FileFingerprint> {
->>>>>>> a9d635a8
         use FileFingerprint::*;
 
         match self.strategy {
@@ -262,129 +242,6 @@
             .ok()
             .flatten()
     }
-<<<<<<< HEAD
-
-    pub async fn get_bytes_checksum(
-        &self,
-        path: &Path,
-        buffer: &mut Vec<u8>,
-    ) -> Result<Option<FileFingerprint>> {
-        match self.strategy {
-            FingerprintStrategy::Checksum {
-                bytes,
-                ignored_header_bytes,
-                lines: _,
-            } => {
-                buffer.resize(bytes, 0u8);
-                let mut fp = File::open(path).await?;
-                fp.seek(SeekFrom::Start(ignored_header_bytes as u64))
-                    .await?;
-                // Make sure we don't exceed the buffer size
-                let bytes_to_read = std::cmp::min(bytes, buffer.len());
-                if bytes_to_read == 0 {
-                    // Buffer is empty, return a default fingerprint
-                    return Ok(Some(FileFingerprint::BytesChecksum(0)));
-                }
-
-                // Read as much as we can
-                let bytes_read = fp.read(&mut buffer[..bytes_to_read]).await?;
-                let fingerprint = FINGERPRINT_CRC.checksum(&buffer[..bytes_read]);
-                Ok(Some(FileFingerprint::BytesChecksum(fingerprint)))
-            }
-            _ => Ok(None),
-        }
-    }
-
-    /// Calculates checksums using strategy pre-0.14.0
-    /// <https://github.com/vectordotdev/vector/issues/8182>
-    pub async fn get_legacy_checksum(
-        &self,
-        path: &Path,
-        buffer: &mut Vec<u8>,
-    ) -> Result<Option<FileFingerprint>> {
-        match self.strategy {
-            FingerprintStrategy::Checksum {
-                ignored_header_bytes,
-                bytes: _,
-                lines,
-            }
-            | FingerprintStrategy::FirstLinesChecksum {
-                ignored_header_bytes,
-                lines,
-            } => {
-                buffer.resize(self.max_line_length, 0u8);
-                let mut fp = File::open(path).await?;
-                fp.seek(SeekFrom::Start(ignored_header_bytes as u64))
-                    .await?;
-                fingerprinter_read_until_and_zerofill_buf(fp, b'\n', lines, buffer).await?;
-                let fingerprint = LEGACY_FINGERPRINT_CRC.checksum(&buffer[..]);
-                Ok(Some(FileFingerprint::FirstLinesChecksum(fingerprint)))
-            }
-            _ => Ok(None),
-        }
-    }
-    /// For upgrades from legacy strategy version
-    /// <https://github.com/vectordotdev/vector/issues/15700>
-    pub async fn get_legacy_first_lines_checksum(
-        &self,
-        path: &Path,
-        buffer: &mut Vec<u8>,
-    ) -> Result<Option<FileFingerprint>> {
-        match self.strategy {
-            FingerprintStrategy::Checksum {
-                ignored_header_bytes,
-                bytes: _,
-                lines,
-            }
-            | FingerprintStrategy::FirstLinesChecksum {
-                ignored_header_bytes,
-                lines,
-            } => {
-                buffer.resize(self.max_line_length, 0u8);
-                let mut fp = File::open(path).await?;
-                fp.seek(SeekFrom::Start(ignored_header_bytes as u64))
-                    .await?;
-                fingerprinter_read_until_and_zerofill_buf(fp, b'\n', lines, buffer).await?;
-                let fingerprint = FINGERPRINT_CRC.checksum(&buffer[..]);
-                Ok(Some(FileFingerprint::FirstLinesChecksum(fingerprint)))
-            }
-            _ => Ok(None),
-        }
-    }
-}
-
-/// Saved for backwards compatibility.
-async fn fingerprinter_read_until_and_zerofill_buf(
-    mut r: impl AsyncRead + Unpin + Send,
-    delim: u8,
-    mut count: usize,
-    mut buf: &mut [u8],
-) -> Result<()> {
-    'main: while !buf.is_empty() {
-        let read = match r.read(buf).await {
-            Ok(0) => return Err(std::io::Error::new(ErrorKind::UnexpectedEof, "EOF reached")),
-            Ok(n) => n,
-            Err(ref e) if e.kind() == ErrorKind::Interrupted => continue,
-            Err(e) => return Err(e),
-        };
-
-        for (pos, &c) in buf[..read].iter().enumerate() {
-            if c == delim {
-                if count <= 1 {
-                    for el in &mut buf[(pos + 1)..] {
-                        *el = 0;
-                    }
-                    break 'main;
-                } else {
-                    count -= 1;
-                }
-            }
-        }
-        buf = &mut buf[read..];
-    }
-    Ok(())
-=======
->>>>>>> a9d635a8
 }
 
 async fn fingerprinter_read_until(
