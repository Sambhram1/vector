use lookup_lib::{LookupBuf, SegmentBuf};
use vrl::prelude::*;

#[derive(Clone, Copy, Debug)]
pub struct Set;

impl Function for Set {
    fn identifier(&self) -> &'static str {
        "set"
    }

    fn parameters(&self) -> &'static [Parameter] {
        &[
            Parameter {
                keyword: "value",
                kind: kind::OBJECT | kind::ARRAY,
                required: true,
            },
            Parameter {
                keyword: "path",
                kind: kind::ARRAY,
                required: true,
            },
            Parameter {
                keyword: "data",
                kind: kind::ANY,
                required: true,
            },
        ]
    }

    fn examples(&self) -> &'static [Example] {
        &[
            Example {
                title: "set existing field",
                source: r#"set!(value: {"foo": "bar"}, path: ["foo"], data: "baz")"#,
                result: Ok(r#"{ "foo": "baz" }"#),
            },
            Example {
                title: "nested fields",
                source: r#"set!(value: {}, path: ["foo", "bar"], data: "baz")"#,
                result: Ok(r#"{ "foo": { "bar" : "baz" } }"#),
            },
            Example {
                title: "indexing",
                source: r#"set!(value: [{ "foo": "bar" }], path: [0, "foo", "bar"], data: "baz")"#,
                result: Ok(r#"[{ "foo": { "bar": "baz" } }]"#),
            },
            Example {
                title: "nested indexing",
                source: r#"set!(value: {"foo": { "bar": [] }}, path: ["foo", "bar", 1], data: "baz")"#,
                result: Ok(r#"{ "foo": { "bar": [null, "baz"] } }"#),
            },
            Example {
                title: "external target",
                source: indoc! {r#"
                    . = { "foo": true }
                    set!(value: ., path: ["bar"], data: "baz")
                "#},
                result: Ok(r#"{ "foo": true, "bar": "baz" }"#),
            },
            Example {
                title: "variable",
                source: indoc! {r#"
                    var = { "foo": true }
                    set!(value: var, path: ["bar"], data: "baz")
                "#},
                result: Ok(r#"{ "foo": true, "bar": "baz" }"#),
            },
            Example {
                title: "invalid indexing",
                source: r#"set!(value: [], path: ["foo"], data: "baz")"#,
                result: Ok(r#"{ "foo": "baz" }"#),
            },
            Example {
                title: "invalid segment type",
                source: r#"set!({"foo": { "bar": [92, 42] }}, ["foo", true], "baz")"#,
                result: Err(
                    r#"function call error for "set" at (0:56): path segment must be either string or integer, not boolean"#,
                ),
            },
        ]
    }

    fn compile(
        &self,
        _state: &state::Compiler,
        _ctx: &FunctionCompileContext,
        mut arguments: ArgumentList,
    ) -> Compiled {
        let value = arguments.required("value");
        let path = arguments.required("path");
        let data = arguments.required("data");

        Ok(Box::new(SetFn { value, path, data }))
    }
}

#[derive(Debug, Clone)]
pub struct SetFn {
    value: Box<dyn Expression>,
    path: Box<dyn Expression>,
    data: Box<dyn Expression>,
}

impl Expression for SetFn {
    fn resolve(&self, ctx: &mut Context) -> Resolved {
        let path = match self.path.resolve(ctx)? {
            Value::Array(segments) => {
                let mut insert = LookupBuf::root();

                for segment in segments {
                    let segment = match segment {
                        Value::Bytes(path) => {
                            SegmentBuf::Field(String::from_utf8_lossy(&path).into_owned().into())
                        }
                        Value::Integer(index) => SegmentBuf::Index(index as isize),
                        value => {
                            return Err(format!(
                                r#"path segment must be either string or integer, not {}"#,
                                value.kind()
                            )
                            .into())
                        }
                    };

                    insert.push_back(segment)
                }

                insert
            }
            value => {
                return Err(value::Error::Expected {
                    got: value.kind(),
<<<<<<< HEAD
                    expected: Kind::array(BTreeMap::default()) | Kind::bytes(),
=======
                    expected: Kind::array(Collection::any()) | Kind::bytes(),
>>>>>>> 1711a8bd
                }
                .into())
            }
        };

        let mut value = self.value.resolve(ctx)?;
        value.insert(&path, self.data.resolve(ctx)?)?;

        Ok(value)
    }

    fn type_def(&self, state: &state::Compiler) -> TypeDef {
        let value_td = self.value.type_def(state);

        let mut td = TypeDef::from(Kind::empty()).fallible();

        if value_td.is_array() {
            td = td.add_array(Collection::any())
        };

        if value_td.is_object() {
            td = td.add_object(Collection::any())
        };

        td
    }
}

#[cfg(test)]
mod tests {
    use super::*;

    test_function![
        set => Set;

        array {
            args: func_args![value: value!([]), path: vec![0], data: true],
            want: Ok(vec![true]),
            tdef: TypeDef::array(Collection::any()).fallible(),
        }

        object {
            args: func_args![value: value!({}), path: vec!["foo"], data: true],
            want: Ok(value!({ "foo": true })),
            tdef: TypeDef::object(Collection::any()).fallible(),
        }
    ];
}<|MERGE_RESOLUTION|>--- conflicted
+++ resolved
@@ -132,11 +132,7 @@
             value => {
                 return Err(value::Error::Expected {
                     got: value.kind(),
-<<<<<<< HEAD
-                    expected: Kind::array(BTreeMap::default()) | Kind::bytes(),
-=======
                     expected: Kind::array(Collection::any()) | Kind::bytes(),
->>>>>>> 1711a8bd
                 }
                 .into())
             }
