--- conflicted
+++ resolved
@@ -180,15 +180,11 @@
             match self.query.delete_type_def(state) {
                 Err(remove::Error::RootPath)
                 | Err(remove::Error::CoalescedPath)
-<<<<<<< HEAD
-                | Err(remove::Error::NegativeIndexPath) => { /* TODO: handle removal errors */ }
-=======
                 | Err(remove::Error::NegativeIndexPath) => {
                     // This function is (currently) infallible, so we ignore any errors here.
                     //
                     // see: https://github.com/vectordotdev/vector/issues/11264
                 }
->>>>>>> 1711a8bd
                 Ok(_) => {}
             }
         }
