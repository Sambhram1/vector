--- conflicted
+++ resolved
@@ -1,27 +1,6 @@
 ARG RUST_VERSION=1.85
 FROM docker.io/rust:${RUST_VERSION}-slim-bookworm
 
-<<<<<<< HEAD
 COPY scripts/cross/bootstrap-ubuntu.sh scripts/environment/install-protoc.sh /
-=======
-RUN apt-get update && apt-get install -y --no-install-recommends \
-    build-essential \
-    cmake \
-    curl \
-    g++ \
-    libclang1 \
-    libsasl2-dev \
-    libssl-dev \
-    llvm \
-    pkg-config \
-    zlib1g-dev \
-    unzip \
-    git \
-  && rm -rf /var/lib/apt/lists/*
-
-RUN cargo install cargo-nextest --version 0.9.95 --locked
-
-COPY scripts/environment/install-protoc.sh /
->>>>>>> 51f39d67
 COPY tests/data/ca/certs /certs
 RUN /bootstrap-ubuntu.sh