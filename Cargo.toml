[package]
name = "vector"
version = "0.40.0"
authors = ["Vector Contributors <vector@datadoghq.com>"]
edition = "2021"
description = "A lightweight and ultra-fast tool for building observability pipelines"
homepage = "https://vector.dev"
license = "MPL-2.0"
readme = "README.md"
publish = false
default-run = "vector"
autobenches = false # our benchmarks are not runnable on their own either way
# Minimum supported rust version
# See docs/DEVELOPING.md for policy
rust-version = "1.78"

[[bin]]
name = "vector"
test = false
bench = false

[[bin]]
name = "graphql-schema"
path = "src/api/schema/gen.rs"
test = false
bench = false
required-features = ["default-no-api-client"]

[[bin]]
name = "secret-backend-example"
path = "src/config/loading/secret_backend_example.rs"
test = false
bench = false
required-features = ["secret-backend-example"]

[[test]]
name = "integration"
path = "tests/integration/lib.rs"

[[test]]
name = "e2e"
path = "tests/e2e/mod.rs"

# CI-based builds use full release optimization.  See scripts/environment/release-flags.sh.
# This results in roughly a 5% reduction in performance when compiling locally vs when
# compiled via the CI pipeline.
[profile.release]
debug = false # Do not include debug symbols in the executable.

[profile.bench]
debug = true

[package.metadata.deb]
name = "vector"
section = "admin"
maintainer-scripts = "distribution/debian/scripts/"
conf-files = ["/etc/vector/vector.yaml", "/etc/default/vector"]
assets = [
  ["target/release/vector", "/usr/bin/", "755"],
  ["config/vector.yaml", "/etc/vector/vector.yaml", "644"],
  ["config/examples/*", "/etc/vector/examples/", "644"],
  ["distribution/systemd/vector.service", "/lib/systemd/system/vector.service", "644"],
  ["distribution/systemd/vector.default", "/etc/default/vector", "600"],
  ["licenses/*", "/usr/share/vector/licenses/", "644"],
  ["NOTICE", "/usr/share/vector/NOTICE", "644"],
  ["LICENSE-3rdparty.csv", "/usr/share/vector/LICENSE-3rdparty.csv", "644"],
]
license-file = ["target/debian-license.txt"]
extended-description-file = "target/debian-extended-description.txt"
recommends = "datadog-signing-keys (>= 1:1.3.1)"

[package.metadata.deb.systemd-units]
unit-scripts = "distribution/systemd/"
enable = false
start = false

# libc requirements are defined by `cross`
# https://github.com/rust-embedded/cross#supported-targets
# Though, it seems like aarch64 libc is actually 2.18 and not 2.19
[package.metadata.deb.variants.arm-unknown-linux-gnueabi]
depends = "libc6 (>= 2.15)"

[package.metadata.deb.variants.armv7-unknown-linux-gnueabihf]
depends = "libc6 (>= 2.15)"

[package.metadata.deb.variants.x86_64-unknown-linux-gnu]
depends = "libc6 (>= 2.15)"

[package.metadata.deb.variants.x86_64-unknown-linux-musl]
depends = ""

[package.metadata.deb.variants.aarch64-unknown-linux-gnu]
depends = "libc6 (>= 2.18)"

[package.metadata.deb.variants.aarch64-unknown-linux-musl]
depends = ""

[workspace]
members = [
  ".",
  "lib/codecs",
  "lib/dnsmsg-parser",
  "lib/docs-renderer",
  "lib/enrichment",
  "lib/fakedata",
  "lib/file-source",
  "lib/k8s-e2e-tests",
  "lib/k8s-test-framework",
  "lib/loki-logproto",
  "lib/portpicker",
  "lib/prometheus-parser",
  "lib/opentelemetry-proto",
  "lib/tracing-limit",
  "lib/vector-api-client",
  "lib/vector-buffers",
  "lib/vector-common",
  "lib/vector-config",
  "lib/vector-config-common",
  "lib/vector-config-macros",
  "lib/vector-core",
  "lib/vector-lib",
  "lib/vector-lookup",
  "lib/vector-stream",
  "lib/vector-vrl/cli",
  "lib/vector-vrl/functions",
  "lib/vector-vrl/tests",
  "lib/vector-vrl/web-playground",
  "vdev",
]

[workspace.dependencies]
chrono = { version = "0.4.37", default-features = false, features = ["clock", "serde"] }
clap = { version = "4.5.8", default-features = false, features = ["derive", "error-context", "env", "help", "std", "string", "usage", "wrap_help"] }
indexmap = { version = "2.2.6", default-features = false, features = ["serde", "std"] }
pin-project = { version = "1.1.5", default-features = false }
proptest = { version = "1.5" }
proptest-derive = { version = "0.4.0" }
serde_json = { version = "1.0.120", default-features = false, features = ["raw_value", "std"] }
serde = { version = "1.0.204", default-features = false, features = ["alloc", "derive", "rc"] }
toml = { version = "0.8.14", default-features = false, features = ["display", "parse"] }
<<<<<<< HEAD
vrl = { version = "0.16.0", features = ["arbitrary", "cli", "test", "test_framework"] }
tokio = { version = "1.38.0", default-features = false, features = ["full"] }
=======
vrl = { version = "0.16.1", features = ["arbitrary", "cli", "test", "test_framework"] }
>>>>>>> 1579627e

[dependencies]
pin-project.workspace = true
clap.workspace = true
vrl.workspace = true
proptest = { workspace = true, optional = true }
proptest-derive = { workspace = true, optional = true }

# Internal libs
dnsmsg-parser = { path = "lib/dnsmsg-parser", optional = true }
fakedata = { path = "lib/fakedata", optional = true }
portpicker = { path = "lib/portpicker" }
tracing-limit = { path = "lib/tracing-limit" }
vector-lib = { path = "lib/vector-lib", default-features = false, features = ["vrl"] }
vector-vrl-functions = { path = "lib/vector-vrl/functions" }
loki-logproto = { path = "lib/loki-logproto", optional = true }

# Tokio / Futures
async-stream = { version = "0.3.5", default-features = false }
async-trait = { version = "0.1.81", default-features = false }
futures = { version = "0.3.30", default-features = false, features = ["compat", "io-compat"], package = "futures" }
tokio.workspace = true
tokio-openssl = { version = "0.6.4", default-features = false }
tokio-stream = { version = "0.1.15", default-features = false, features = ["net", "sync", "time"] }
tokio-util = { version = "0.7", default-features = false, features = ["io", "time"] }
console-subscriber = { version = "0.3.0", default-features = false, optional = true }

# Tracing
tracing = { version = "0.1.34", default-features = false }
tracing-core = { version = "0.1.26", default-features = false }
tracing-futures = { version = "0.2.5", default-features = false, features = ["futures-03"] }
tracing-subscriber = { version = "0.3.18", default-features = false, features = ["ansi", "env-filter", "fmt", "json", "registry", "tracing-log"] }
tracing-tower = { git = "https://github.com/tokio-rs/tracing", default-features = false, rev = "e0642d949891546a3bb7e47080365ee7274f05cd" }

# Metrics
metrics = "0.21.1"
metrics-tracing-context = { version = "0.14.0", default-features = false }

# AWS - Official SDK
aws-sdk-s3 = { version = "1.4.0", default-features = false, features = ["behavior-version-latest"], optional = true }
aws-sdk-sqs = { version = "1.3.0", default-features = false, features = ["behavior-version-latest"], optional = true }
aws-sdk-sns = { version = "1.3.0", default-features = false, features = ["behavior-version-latest"], optional = true }
aws-sdk-cloudwatch = { version = "1.3.0", default-features = false, features = ["behavior-version-latest"], optional = true }
aws-sdk-cloudwatchlogs = { version = "1.3.0", default-features = false, features = ["behavior-version-latest"], optional = true }
aws-sdk-elasticsearch = { version = "1.3.0", default-features = false, features = ["behavior-version-latest"], optional = true }
aws-sdk-firehose = { version = "1.3.0", default-features = false, features = ["behavior-version-latest"], optional = true }
aws-sdk-kinesis = { version = "1.3.0", default-features = false, features = ["behavior-version-latest"], optional = true }
aws-sdk-secretsmanager = { version = "1.3.0", default-features = false, features = ["behavior-version-latest"], optional = true }
# The sts crate is needed despite not being referred to anywhere in the code because we need to set the
# `behavior-version-latest` feature. Without this we get a runtime panic when `auth.assume_role` authentication
# is configured.
aws-sdk-sts = { version = "1.3.1", default-features = false, features = ["behavior-version-latest"], optional = true }
aws-types = { version = "1.3.2", default-features = false, optional = true }
aws-sigv4 = { version = "1.2.2", default-features = false, features = ["sign-http"], optional = true }
aws-config = { version = "1.0.1", default-features = false, features = ["behavior-version-latest", "credentials-process"], optional = true }
aws-credential-types = { version = "1.2.0", default-features = false, features = ["hardcoded-credentials"], optional = true }
aws-smithy-http = { version = "0.60", default-features = false, features = ["event-stream"], optional = true }
aws-smithy-types = { version = "1.2.0", default-features = false, optional = true }
aws-smithy-runtime-api = { version = "1.7.0", default-features = false, optional = true }
aws-smithy-runtime = { version = "1.6.0", default-features = false, features = ["client", "connector-hyper-0-14-x", "rt-tokio"], optional = true }
aws-smithy-async = { version = "1.2.1", default-features = false, features = ["rt-tokio"], optional = true }

# Azure
azure_core = { version = "0.17", default-features = false, features = ["enable_reqwest"], optional = true }
azure_identity = { version = "0.17", default-features = false, features = ["enable_reqwest"], optional = true }
azure_storage = { version = "0.17", default-features = false, optional = true }
azure_storage_blobs = { version = "0.17", default-features = false, optional = true }

# OpenDAL
opendal = {version = "0.45", default-features = false, features = ["native-tls", "services-webhdfs"], optional = true}

# Tower
tower = { version = "0.4.13", default-features = false, features = ["buffer", "limit", "retry", "timeout", "util", "balance", "discover"] }
tower-http = { version = "0.4.4", default-features = false, features = ["compression-full", "decompression-gzip", "trace"]}
# Serde
serde.workspace = true
serde-toml-merge = { version = "0.3.8", default-features = false }
serde_bytes = { version = "0.11.15", default-features = false, features = ["std"], optional = true }
serde_json.workspace = true
serde_with = { version = "3.8.3", default-features = false, features = ["macros", "std"] }
serde_yaml = { version = "0.9.34", default-features = false }

# Messagepack
rmp-serde = { version = "1.3.0", default-features = false, optional = true }
rmpv = { version = "1.3.0", default-features = false, features = ["with-serde"], optional = true }

# Prost / Protocol Buffers
prost = { version = "0.12", default-features = false, features = ["std"] }
prost-reflect = { version = "0.13", default-features = false, optional = true }
prost-types = { version = "0.12", default-features = false, optional = true }

# GCP
goauth = { version = "0.14.0", optional = true }
smpl_jwt = { version = "0.8.0", default-features = false, optional = true }

# AMQP
lapin = { version = "2.3.4", default-features = false, features = ["native-tls"], optional = true }

# API
async-graphql = { version = "7.0.6", default-features = false, optional = true, features = ["chrono", "playground"] }
async-graphql-warp = { version = "7.0.6", default-features = false, optional = true }

# API client
crossterm = { version = "0.27.0", default-features = false, features = ["event-stream", "windows"], optional = true }
num-format = { version = "0.4.4", default-features = false, features = ["with-num-bigint"], optional = true }
number_prefix = { version = "0.4.0", default-features = false, features = ["std"], optional = true }
ratatui = { version = "0.27.0", optional = true, default-features = false, features = ["crossterm"] }

# Opentelemetry

hex = { version = "0.4.3", default-features = false, optional = true }

# GreptimeDB
greptimedb-client = { git = "https://github.com/GreptimeTeam/greptimedb-ingester-rust.git", rev = "d21dbcff680139ed2065b62100bac3123da7c789", optional = true }

# External libs
arc-swap = { version = "1.7", default-features = false, optional = true }
async-compression = { version = "0.4.11", default-features = false, features = ["tokio", "gzip", "zstd"], optional = true }
apache-avro = { version = "0.16.0", default-features = false, optional = true }
axum = { version = "0.6.20", default-features = false }
base64 = { version = "0.22.1", default-features = false, optional = true }
bloomy  = { version = "1.2.0", default-features = false, optional = true }
bollard = { version = "0.16.1", default-features = false, features = ["ssl", "chrono"], optional = true }
bytes = { version = "1.6.0", default-features = false, features = ["serde"] }
bytesize = { version = "1.3.0", default-features = false }
chrono.workspace = true
chrono-tz = { version = "0.9.0", default-features = false }
cidr-utils = { version = "0.6.1", default-features = false }
colored = { version = "2.1.0", default-features = false }
csv = { version = "1.3", default-features = false }
databend-client ={ version = "0.18.3", default-features = false, features = ["rustls"], optional = true }
derivative = { version = "2.2.0", default-features = false }
dirs-next = { version = "2.0.0", default-features = false, optional = true }
dyn-clone = { version = "1.0.17", default-features = false }
encoding_rs = { version = "0.8.34", default-features = false, features = ["serde"] }
enum_dispatch = { version = "0.3.13", default-features = false }
exitcode = { version = "1.1.2", default-features = false }
flate2 = { version = "1.0.30", default-features = false, features = ["default"] }
futures-util = { version = "0.3.29", default-features = false }
glob = { version = "0.3.1", default-features = false }
governor = { version = "0.6.3", default-features = false, features = ["dashmap", "jitter", "std"], optional = true }
grok = { version = "2.0.0", default-features = false, optional = true }
h2 = { version = "0.4.5", default-features = false, optional = true }
hash_hasher = { version = "2.0.0", default-features = false }
hashbrown = { version = "0.14.5", default-features = false, optional = true, features = ["ahash"] }
headers = { version = "0.3.9", default-features = false }
hostname = { version = "0.4.0", default-features = false }
http = { version = "0.2.9", default-features = false }
http-serde = "1.1.3"
http-body = { version = "0.4.5", default-features = false }
hyper = { version = "0.14.28", default-features = false, features = ["client", "runtime", "http1", "http2", "server", "stream"] }
hyper-openssl = { version = "0.9.2", default-features = false }
hyper-proxy = { version = "0.9.1", default-features = false, features = ["openssl-tls"] }
indexmap.workspace = true
infer = { version = "0.16.0", default-features = false, optional = true}
indoc = { version = "2.0.5", default-features = false }
inventory = { version = "0.3.15", default-features = false }
ipnet = { version = "2", default-features = false, optional = true, features = ["serde", "std"] }
itertools = { version = "0.13.0", default-features = false, optional = false, features = ["use_alloc"] }
k8s-openapi = { version = "0.18.0", default-features = false, features = ["api", "v1_26"], optional = true }
kube = { version = "0.82.0", default-features = false, features = ["client", "openssl-tls", "runtime"], optional = true }
listenfd = { version = "1.0.1", default-features = false, optional = true }
logfmt = { version = "0.0.2", default-features = false, optional = true }
lru = { version = "0.12.3", default-features = false, optional = true }
maxminddb = { version = "0.24.0", default-features = false, optional = true }
md-5 = { version = "0.10", default-features = false, optional = true }
mongodb = { version = "2.8.2", default-features = false, features = ["tokio-runtime"], optional = true }
async-nats = { version = "0.33.0", default-features = false, optional = true }
nkeys = { version = "0.4.1", default-features = false, optional = true }
nom = { version = "7.1.3", default-features = false, optional = true }
notify = { version = "6.1.1", default-features = false, features = ["macos_fsevent"] }
once_cell = { version = "1.19", default-features = false }
openssl = { version = "0.10.64", default-features = false, features = ["vendored"] }
openssl-probe = { version = "0.1.5", default-features = false }
ordered-float = { version = "4.2.1", default-features = false }
paste = "1.0.15"
percent-encoding = { version = "2.3.1", default-features = false }
postgres-openssl = { version = "0.5.0", default-features = false, features = ["runtime"], optional = true }
pulsar = { version = "6.3.0", default-features = false, features = ["tokio-runtime", "auth-oauth2", "flate2", "lz4", "snap", "zstd"], optional = true }
rand = { version = "0.8.5", default-features = false, features = ["small_rng"] }
rand_distr = { version = "0.4.3", default-features = false }
rdkafka = { version = "0.35.0", default-features = false, features = ["tokio", "libz", "ssl", "zstd"], optional = true }
redis = { version = "0.24.0", default-features = false, features = ["connection-manager", "tokio-comp", "tokio-native-tls-comp"], optional = true }
regex = { version = "1.10.5", default-features = false, features = ["std", "perf"] }
roaring = { version = "0.10.5", default-features = false, features = ["std"], optional = true }
rumqttc = { version = "0.24.0", default-features = false, features = ["use-rustls"], optional = true }
seahash = { version = "4.1.0", default-features = false }
semver = { version = "1.0.23", default-features = false, features = ["serde", "std"], optional = true }
smallvec = { version = "1", default-features = false, features = ["union", "serde"] }
snafu = { version = "0.7.5", default-features = false, features = ["futures"] }
snap = { version = "1.1.1", default-features = false }
socket2 = { version = "0.5.7", default-features = false }
stream-cancel = { version = "0.8.2", default-features = false }
strip-ansi-escapes = { version = "0.2.0", default-features = false }
syslog = { version = "6.1.1", default-features = false, optional = true }
tikv-jemallocator = { version = "0.5.4", default-features = false, features = ["unprefixed_malloc_on_supported_platforms"], optional = true }
tokio-postgres = { version = "0.7.10", default-features = false, features = ["runtime", "with-chrono-0_4"], optional = true }
tokio-tungstenite = {version = "0.20.1", default-features = false, features = ["connect"], optional = true}
toml.workspace = true
tonic = { version = "0.10", optional = true, default-features = false, features = ["transport", "codegen", "prost", "tls", "tls-roots", "gzip"] }
hickory-proto = { version = "0.24.1", default-features = false, features = ["dnssec"], optional = true }
typetag = { version = "0.2.16", default-features = false }
url = { version = "2.5.2", default-features = false, features = ["serde"] }
uuid = { version = "1", default-features = false, features = ["serde", "v4"] }
warp = { version = "0.3.7", default-features = false }
zstd = { version = "0.13.0", default-features = false }
arr_macro = { version = "0.2.1" }

# depending on fork for bumped nix dependency
# https://github.com/heim-rs/heim/pull/360
heim = { git = "https://github.com/vectordotdev/heim.git", branch = "update-nix", default-features = false, features = ["disk"] }

# make sure to update the external docs when the Lua version changes
mlua = { version = "0.9.9", default-features = false, features = ["lua54", "send", "vendored", "macros"], optional = true }

[target.'cfg(windows)'.dependencies]
windows-service = "0.7.0"

[target.'cfg(unix)'.dependencies]
nix = { version = "0.26.2", default-features = false, features = ["socket", "signal"] }

[build-dependencies]
prost-build = { version = "0.12", default-features = false, optional = true }
tonic-build = { version = "0.10", default-features = false, features = ["transport", "prost"], optional = true }
# update 'openssl_version' in website/config.toml whenever <major.minor> version changes
openssl-src = { version = "300", default-features = false, features = ["force-engine", "legacy"] }

[dev-dependencies]
approx = "0.5.1"
assert_cmd = { version = "2.0.14", default-features = false }
aws-smithy-runtime = { version = "1.6.0", default-features = false, features = ["tls-rustls"] }
azure_core = { version = "0.17", default-features = false, features = ["enable_reqwest", "azurite_workaround"] }
azure_identity = { version = "0.17", default-features = false, features = ["enable_reqwest"] }
azure_storage_blobs = { version = "0.17", default-features = false, features = ["azurite_workaround"] }
azure_storage = { version = "0.17", default-features = false }
base64 = "0.22.1"
criterion = { version = "0.5.1", features = ["html_reports", "async_tokio"] }
itertools = { version = "0.13.0", default-features = false, features = ["use_alloc"] }
libc = "0.2.155"
similar-asserts = "1.5.0"
proptest.workspace = true
quickcheck = "1.0.3"
reqwest = { version = "0.11", features = ["json"] }
rstest = {version = "0.21.0"}
tempfile = "3.10.1"
test-generator = "0.3.1"
tokio = { version = "1.38.0", features = ["test-util"] }
tokio-test = "0.4.4"
tower-test = "0.4.0"
vector-lib = { path = "lib/vector-lib", default-features = false, features = ["vrl", "test"] }
vrl.workspace = true

wiremock = "0.5.22"
zstd = { version = "0.13.0", default-features = false }

[patch.crates-io]
# The upgrade for `tokio-util` >= 0.6.9 is blocked on https://github.com/vectordotdev/vector/issues/11257.
tokio-util = { git = "https://github.com/vectordotdev/tokio", branch = "tokio-util-0.7.8-framed-read-continue-on-error" }
nix = { git = "https://github.com/vectordotdev/nix.git", branch = "memfd/gnu/musl" }
# The `heim` crates depend on `ntapi` 0.3.7 on Windows, but that version has an
# unaligned access bug fixed in the following revision.
ntapi = { git = "https://github.com/MSxDOS/ntapi.git", rev = "24fc1e47677fc9f6e38e5f154e6011dc9b270da6" }

[features]
# Default features for *-unknown-linux-gnu and *-apple-darwin
default = ["api", "api-client", "enrichment-tables", "sinks", "sources", "sources-dnstap", "transforms", "unix", "rdkafka?/gssapi-vendored", "secrets"]
# Default features for `cargo docs`. The same as `default` but without `rdkafka?/gssapi-vendored` which would require installing libsasl in our doc build environment.
docs = ["api", "api-client", "enrichment-tables", "sinks", "sources", "sources-dnstap", "transforms", "unix", "secrets"]
# Default features for *-unknown-linux-* which make use of `cmake` for dependencies
default-cmake = ["api", "api-client", "enrichment-tables", "rdkafka?/cmake_build", "sinks", "sources", "sources-dnstap", "transforms", "unix", "rdkafka?/gssapi-vendored", "secrets"]
# Default features for *-pc-windows-msvc
# TODO: Enable SASL https://github.com/vectordotdev/vector/pull/3081#issuecomment-659298042
default-msvc = ["api", "api-client", "enrichment-tables", "rdkafka?/cmake_build", "sinks", "sources", "transforms", "secrets"]
default-musl = ["api", "api-client", "enrichment-tables", "rdkafka?/cmake_build", "sinks", "sources", "sources-dnstap", "transforms", "unix", "rdkafka?/gssapi-vendored", "secrets"]
default-no-api-client = ["api", "enrichment-tables", "sinks", "sources", "sources-dnstap", "transforms", "unix", "rdkafka?/gssapi-vendored", "secrets"]
default-no-vrl-cli = ["api", "sinks", "sources", "sources-dnstap", "transforms", "unix", "rdkafka?/gssapi-vendored", "secrets"]
tokio-console = ["dep:console-subscriber", "tokio/tracing"]

# Enables the binary secret-backend-example
secret-backend-example = ["transforms"]

all-logs = ["sinks-logs", "sources-logs", "sources-dnstap", "transforms-logs"]
all-metrics = ["sinks-metrics", "sources-metrics", "transforms-metrics"]

# Target specific release features.
# The `make` tasks will select this according to the appropriate triple.
# Use this section to turn off or on specific features for specific triples.
target-aarch64-unknown-linux-gnu = ["api", "api-client", "enrichment-tables", "rdkafka?/cmake_build", "sinks", "sources", "sources-dnstap", "transforms", "unix", "secrets"]
target-aarch64-unknown-linux-musl = ["api", "api-client", "enrichment-tables", "rdkafka?/cmake_build", "sinks", "sources", "sources-dnstap", "transforms", "unix", "secrets"]
target-armv7-unknown-linux-gnueabihf = ["api", "api-client", "enrichment-tables", "rdkafka?/cmake_build", "sinks", "sources", "sources-dnstap", "transforms", "unix", "secrets"]
target-armv7-unknown-linux-musleabihf = ["api", "api-client", "rdkafka?/cmake_build", "enrichment-tables", "sinks", "sources", "sources-dnstap", "transforms", "secrets"]
target-arm-unknown-linux-gnueabi = ["api", "api-client", "enrichment-tables", "rdkafka?/cmake_build", "sinks", "sources", "sources-dnstap", "transforms", "unix", "secrets"]
target-arm-unknown-linux-musleabi = ["api", "api-client", "rdkafka?/cmake_build", "enrichment-tables", "sinks", "sources", "sources-dnstap", "transforms", "secrets"]
target-x86_64-unknown-linux-gnu = ["api", "api-client", "rdkafka?/cmake_build", "enrichment-tables", "sinks", "sources", "sources-dnstap", "transforms", "unix", "rdkafka?/gssapi-vendored", "secrets"]
target-x86_64-unknown-linux-musl = ["api", "api-client", "rdkafka?/cmake_build", "enrichment-tables", "sinks", "sources", "sources-dnstap", "transforms", "unix", "secrets"]
# Does not currently build
target-powerpc64le-unknown-linux-gnu = ["api", "api-client", "enrichment-tables", "rdkafka?/cmake_build", "sinks", "sources", "sources-dnstap", "transforms", "unix", "secrets"]
# Currently doesn't build due to lack of support for 64-bit atomics
target-powerpc-unknown-linux-gnu = ["api", "api-client", "enrichment-tables", "rdkafka?/cmake_build", "sinks", "sources", "sources-dnstap", "transforms", "unix", "secrets"]

# Enables features that work only on systems providing `cfg(unix)`
unix = ["tikv-jemallocator", "allocation-tracing"]
allocation-tracing = []

# Enables kubernetes dependencies and shared code. Kubernetes-related sources,
# transforms and sinks should depend on this feature.
kubernetes = ["dep:k8s-openapi", "dep:kube"]

docker = ["dep:bollard", "dep:dirs-next"]

# API
api = [
  "dep:async-graphql",
  "dep:async-graphql-warp",
  "dep:base64",
  "vector-lib/api",
]

# API client
api-client = [
  "dep:crossterm",
  "dep:num-format",
  "dep:number_prefix",
  "dep:ratatui",
  "vector-lib/api",
  "vector-lib/api-client",
]

aws-core = [
  "aws-config",
  "dep:aws-credential-types",
  "dep:aws-sigv4",
  "dep:aws-types",
  "dep:aws-smithy-async",
  "dep:aws-smithy-http",
  "dep:aws-smithy-types",
  "dep:aws-smithy-runtime",
  "dep:aws-smithy-runtime-api",
  "dep:aws-sdk-sts",
]

# Anything that requires Protocol Buffers.
protobuf-build = ["dep:tonic-build", "dep:prost-build"]

gcp = ["dep:base64", "dep:goauth", "dep:smpl_jwt"]

# Enrichment Tables
enrichment-tables = ["enrichment-tables-geoip", "enrichment-tables-mmdb"]
enrichment-tables-geoip = ["dep:maxminddb"]
enrichment-tables-mmdb = ["dep:maxminddb"]

# Codecs
codecs-syslog = ["vector-lib/syslog"]

# Secrets
secrets = ["secrets-aws-secrets-manager"]

secrets-aws-secrets-manager = ["aws-core", "dep:aws-sdk-secretsmanager"]

# Sources
sources = ["sources-logs", "sources-metrics"]
sources-logs = [
  "sources-amqp",
  "sources-aws_kinesis_firehose",
  "sources-aws_s3",
  "sources-aws_sqs",
  "sources-datadog_agent",
  "sources-demo_logs",
  "sources-docker_logs",
  "sources-exec",
  "sources-file",
  "sources-fluent",
  "sources-gcp_pubsub",
  "sources-heroku_logs",
  "sources-http_server",
  "sources-http_client",
  "sources-internal_logs",
  "sources-journald",
  "sources-kafka",
  "sources-kubernetes_logs",
  "sources-logstash",
  "sources-nats",
  "sources-opentelemetry",
  "sources-pulsar",
  "sources-file-descriptor",
  "sources-redis",
  "sources-socket",
  "sources-splunk_hec",
  "sources-stdin",
  "sources-syslog",
  "sources-vector",
]
sources-metrics = [
  "sources-apache_metrics",
  "sources-aws_ecs_metrics",
  "sources-eventstoredb_metrics",
  "sources-host_metrics",
  "sources-internal_metrics",
  "sources-mongodb_metrics",
  "sources-nginx_metrics",
  "sources-postgresql_metrics",
  "sources-prometheus",
  "sources-statsd",
  "sources-vector",
]

sources-amqp = ["lapin"]
sources-apache_metrics = ["sources-utils-http-client"]
sources-aws_ecs_metrics = ["sources-utils-http-client"]
sources-aws_kinesis_firehose = ["dep:base64", "dep:infer"]
sources-aws_s3 = ["aws-core", "dep:aws-sdk-sqs", "dep:aws-sdk-s3", "dep:semver", "dep:async-compression", "sources-aws_sqs", "tokio-util/io"]
sources-aws_sqs = ["aws-core", "dep:aws-sdk-sqs"]
sources-datadog_agent = ["sources-utils-http-error", "protobuf-build"]
sources-demo_logs = ["dep:fakedata"]
sources-dnstap = ["sources-utils-net-tcp", "dep:base64", "dep:hickory-proto", "dep:dnsmsg-parser", "protobuf-build"]
sources-docker_logs = ["docker"]
sources-eventstoredb_metrics = []
sources-exec = []
sources-file = ["vector-lib/file-source"]
sources-file-descriptor = ["tokio-util/io"]
sources-fluent = ["dep:base64", "sources-utils-net-tcp", "tokio-util/net", "dep:rmpv", "dep:rmp-serde", "dep:serde_bytes"]
sources-gcp_pubsub = ["gcp", "dep:h2", "dep:prost-types", "protobuf-build", "dep:tonic"]
sources-heroku_logs = ["sources-utils-http", "sources-utils-http-query", "sources-http_server"]
sources-host_metrics =  ["heim/cpu", "heim/host", "heim/memory", "heim/net"]
sources-http_client = ["sources-utils-http-client"]
sources-http_server = ["sources-utils-http", "sources-utils-http-query"]
sources-internal_logs = []
sources-internal_metrics = []
sources-journald = []
sources-kafka = ["dep:rdkafka"]
sources-kubernetes_logs = ["vector-lib/file-source", "kubernetes", "transforms-reduce"]
sources-logstash = ["sources-utils-net-tcp", "tokio-util/net"]
sources-mongodb_metrics = ["dep:mongodb"]
sources-nats = ["dep:async-nats", "dep:nkeys"]
sources-nginx_metrics = ["dep:nom"]
sources-opentelemetry = ["dep:hex", "vector-lib/opentelemetry", "dep:prost-types", "sources-http_server", "sources-utils-http", "sources-vector"]
sources-postgresql_metrics = ["dep:postgres-openssl", "dep:tokio-postgres"]
sources-prometheus = ["sources-prometheus-scrape", "sources-prometheus-remote-write", "sources-prometheus-pushgateway"]
sources-prometheus-scrape = ["sinks-prometheus", "sources-utils-http-client", "vector-lib/prometheus"]
sources-prometheus-remote-write = ["sinks-prometheus", "sources-utils-http", "vector-lib/prometheus"]
sources-prometheus-pushgateway = ["sinks-prometheus", "sources-utils-http", "vector-lib/prometheus"]
sources-pulsar = ["dep:apache-avro", "dep:pulsar"]
sources-redis= ["dep:redis"]
sources-socket = ["sources-utils-net", "tokio-util/net"]
sources-splunk_hec = ["dep:roaring"]
sources-statsd = ["sources-utils-net", "tokio-util/net"]
sources-stdin = ["tokio-util/io"]
sources-syslog = ["codecs-syslog", "sources-utils-net", "tokio-util/net"]
sources-utils-http = ["sources-utils-http-auth", "sources-utils-http-encoding", "sources-utils-http-error", "sources-utils-http-prelude"]
sources-utils-http-auth = ["sources-utils-http-error"]
sources-utils-http-encoding = ["sources-utils-http-error"]
sources-utils-http-error = []
sources-utils-http-prelude = ["sources-utils-http", "sources-utils-http-auth", "sources-utils-http-encoding", "sources-utils-http-error"]
sources-utils-http-query = []
sources-utils-http-client = ["sources-utils-http", "sources-http_server"]
sources-utils-net = ["sources-utils-net-tcp", "sources-utils-net-udp", "sources-utils-net-unix"]
sources-utils-net-tcp = ["listenfd", "dep:ipnet"]
sources-utils-net-udp = ["listenfd"]
sources-utils-net-unix = []

sources-vector = ["dep:tonic", "protobuf-build"]

# Transforms
transforms = ["transforms-logs", "transforms-metrics"]
transforms-logs = [
  "transforms-aws_ec2_metadata",
  "transforms-dedupe",
  "transforms-filter",
  "transforms-log_to_metric",
  "transforms-lua",
  "transforms-metric_to_log",
  "transforms-pipelines",
  "transforms-reduce",
  "transforms-remap",
  "transforms-route",
  "transforms-sample",
  "transforms-throttle",
]
transforms-metrics = [
  "transforms-aggregate",
  "transforms-filter",
  "transforms-log_to_metric",
  "transforms-lua",
  "transforms-metric_to_log",
  "transforms-pipelines",
  "transforms-remap",
  "transforms-tag_cardinality_limit",
  "transforms-throttle",
]

transforms-aggregate = []
transforms-aws_ec2_metadata = ["dep:arc-swap"]
transforms-dedupe = ["transforms-impl-dedupe"]
transforms-filter = []
transforms-log_to_metric = []
transforms-lua = ["dep:mlua", "vector-lib/lua"]
transforms-metric_to_log = []
transforms-pipelines = ["transforms-filter", "transforms-route"]
transforms-reduce = ["transforms-impl-reduce"]
transforms-remap = []
transforms-route = []
transforms-sample = ["transforms-impl-sample"]
transforms-tag_cardinality_limit = ["dep:bloomy", "dep:hashbrown"]
transforms-throttle = ["dep:governor"]

# Implementations of transforms
transforms-impl-sample = []
transforms-impl-dedupe = ["dep:lru"]
transforms-impl-reduce = []

# Sinks
sinks = ["sinks-logs", "sinks-metrics"]
sinks-logs = [
  "sinks-amqp",
  "sinks-appsignal",
  "sinks-aws_cloudwatch_logs",
  "sinks-aws_kinesis_firehose",
  "sinks-aws_kinesis_streams",
  "sinks-aws_s3",
  "sinks-aws_sqs",
  "sinks-aws_sns",
  "sinks-axiom",
  "sinks-azure_blob",
  "sinks-azure_monitor_logs",
  "sinks-blackhole",
  "sinks-chronicle",
  "sinks-clickhouse",
  "sinks-console",
  "sinks-databend",
  "sinks-datadog_events",
  "sinks-datadog_logs",
  "sinks-datadog_traces",
  "sinks-elasticsearch",
  "sinks-file",
  "sinks-gcp",
  "sinks-honeycomb",
  "sinks-http",
  "sinks-humio",
  "sinks-influxdb",
  "sinks-kafka",
  "sinks-mezmo",
  "sinks-loki",
  "sinks-mqtt",
  "sinks-nats",
  "sinks-new_relic_logs",
  "sinks-new_relic",
  "sinks-papertrail",
  "sinks-pulsar",
  "sinks-redis",
  "sinks-sematext",
  "sinks-socket",
  "sinks-splunk_hec",
  "sinks-vector",
  "sinks-webhdfs",
  "sinks-websocket",
]
sinks-metrics = [
  "sinks-appsignal",
  "sinks-aws_cloudwatch_metrics",
  "sinks-blackhole",
  "sinks-console",
  "sinks-datadog_metrics",
  "sinks-greptimedb",
  "sinks-humio",
  "sinks-influxdb",
  "sinks-kafka",
  "sinks-prometheus",
  "sinks-sematext",
  "sinks-statsd",
  "sinks-vector",
  "sinks-splunk_hec"
]

sinks-amqp = ["lapin"]
sinks-appsignal = []
sinks-aws_cloudwatch_logs = ["aws-core", "dep:aws-sdk-cloudwatchlogs"]
sinks-aws_cloudwatch_metrics = ["aws-core", "dep:aws-sdk-cloudwatch"]
sinks-aws_kinesis_firehose = ["aws-core", "dep:aws-sdk-firehose"]
sinks-aws_kinesis_streams = ["aws-core", "dep:aws-sdk-kinesis"]
sinks-aws_s3 = ["dep:base64", "dep:md-5", "aws-core", "dep:aws-sdk-s3"]
sinks-aws_sqs = ["aws-core", "dep:aws-sdk-sqs"]
sinks-aws_sns = ["aws-core", "dep:aws-sdk-sns"]
sinks-axiom = ["sinks-elasticsearch"]
sinks-azure_blob = ["dep:azure_core", "dep:azure_identity", "dep:azure_storage", "dep:azure_storage_blobs"]
sinks-azure_monitor_logs = []
sinks-blackhole = []
sinks-chronicle = []
sinks-clickhouse = []
sinks-console = []
sinks-databend = ["dep:databend-client"]
sinks-datadog_events = []
sinks-datadog_logs = []
sinks-datadog_metrics = ["protobuf-build", "dep:prost-reflect"]
sinks-datadog_traces = ["protobuf-build", "dep:rmpv", "dep:rmp-serde", "dep:serde_bytes"]
sinks-elasticsearch = ["transforms-metric_to_log"]
sinks-file = ["dep:async-compression"]
sinks-gcp = ["sinks-gcp-chronicle", "dep:base64", "gcp"]
sinks-gcp-chronicle =  ["gcp"]
sinks-greptimedb = ["dep:greptimedb-client"]
sinks-honeycomb = []
sinks-http = []
sinks-humio = ["sinks-splunk_hec", "transforms-metric_to_log"]
sinks-influxdb = []
sinks-kafka = ["dep:rdkafka"]
sinks-mezmo = []
sinks-loki = ["loki-logproto"]
sinks-mqtt = ["dep:rumqttc"]
sinks-nats = ["dep:async-nats", "dep:nkeys"]
sinks-new_relic_logs = ["sinks-http"]
sinks-new_relic = []
sinks-papertrail = ["dep:syslog"]
sinks-prometheus = ["dep:base64", "vector-lib/prometheus"]
sinks-pulsar = ["dep:apache-avro", "dep:pulsar", "dep:lru"]
sinks-redis = ["dep:redis"]
sinks-sematext = ["sinks-elasticsearch", "sinks-influxdb"]
sinks-socket = ["sinks-utils-udp"]
sinks-splunk_hec = []
sinks-statsd = ["sinks-utils-udp", "tokio-util/net"]
sinks-utils-udp = []
sinks-vector = ["sinks-utils-udp", "dep:tonic", "protobuf-build"]
sinks-websocket = ["dep:tokio-tungstenite"]
sinks-webhdfs = ["dep:opendal"]

# Identifies that the build is a nightly build
nightly = []

# Integration testing-related features
all-integration-tests = [
  "amqp-integration-tests",
  "appsignal-integration-tests",
  "aws-integration-tests",
  "axiom-integration-tests",
  "azure-integration-tests",
  "chronicle-integration-tests",
  "clickhouse-integration-tests",
  "databend-integration-tests",
  "datadog-agent-integration-tests",
  "datadog-logs-integration-tests",
  "datadog-metrics-integration-tests",
  "datadog-traces-integration-tests",
  "docker-logs-integration-tests",
  "es-integration-tests",
  "eventstoredb_metrics-integration-tests",
  "fluent-integration-tests",
  "gcp-cloud-storage-integration-tests",
  "gcp-integration-tests",
  "gcp-pubsub-integration-tests",
  "greptimedb-integration-tests",
  "http-client-integration-tests",
  "humio-integration-tests",
  "influxdb-integration-tests",
  "kafka-integration-tests",
  "logstash-integration-tests",
  "loki-integration-tests",
  "mongodb_metrics-integration-tests",
  "nats-integration-tests",
  "nginx-integration-tests",
  "opentelemetry-integration-tests",
  "postgresql_metrics-integration-tests",
  "prometheus-integration-tests",
  "pulsar-integration-tests",
  "redis-integration-tests",
  "splunk-integration-tests",
  "dnstap-integration-tests",
  "webhdfs-integration-tests",
]

amqp-integration-tests = ["sources-amqp", "sinks-amqp"]
appsignal-integration-tests = ["sinks-appsignal"]

aws-integration-tests = [
  "aws-cloudwatch-logs-integration-tests",
  "aws-cloudwatch-metrics-integration-tests",
  "aws-ec2-metadata-integration-tests",
  "aws-ecs-metrics-integration-tests",
  "aws-kinesis-firehose-integration-tests",
  "aws-kinesis-streams-integration-tests",
  "aws-s3-integration-tests",
  "aws-sqs-integration-tests",
  "aws-sns-integration-tests",
]

azure-integration-tests = [
  "azure-blob-integration-tests"
]

aws-cloudwatch-logs-integration-tests = ["sinks-aws_cloudwatch_logs"]
aws-cloudwatch-metrics-integration-tests = ["sinks-aws_cloudwatch_metrics"]
aws-ec2-metadata-integration-tests = ["transforms-aws_ec2_metadata"]
aws-ecs-metrics-integration-tests = ["sources-aws_ecs_metrics"]
aws-kinesis-firehose-integration-tests = ["sinks-aws_kinesis_firehose", "dep:aws-sdk-elasticsearch", "sinks-elasticsearch"]
aws-kinesis-streams-integration-tests = ["sinks-aws_kinesis_streams"]
aws-s3-integration-tests = ["sinks-aws_s3", "sources-aws_s3"]
aws-sqs-integration-tests = ["sinks-aws_sqs"]
aws-sns-integration-tests = ["sinks-aws_sns"]
axiom-integration-tests = ["sinks-axiom"]
azure-blob-integration-tests = ["sinks-azure_blob"]
chronicle-integration-tests = ["sinks-gcp"]
clickhouse-integration-tests = ["sinks-clickhouse"]
databend-integration-tests = ["sinks-databend"]
datadog-agent-integration-tests = ["sources-datadog_agent"]
datadog-logs-integration-tests = ["sinks-datadog_logs"]
datadog-metrics-integration-tests = ["sinks-datadog_metrics"]
datadog-traces-integration-tests = ["sources-datadog_agent", "sinks-datadog_traces", "axum/tokio"]
docker-logs-integration-tests = ["sources-docker_logs", "unix"]
es-integration-tests = ["sinks-elasticsearch", "aws-core"]
eventstoredb_metrics-integration-tests = ["sources-eventstoredb_metrics"]
fluent-integration-tests = ["docker", "sources-fluent"]
gcp-cloud-storage-integration-tests = ["sinks-gcp"]
gcp-integration-tests = ["sinks-gcp"]
gcp-pubsub-integration-tests = ["sinks-gcp", "sources-gcp_pubsub"]
greptimedb-integration-tests = ["sinks-greptimedb"]
humio-integration-tests = ["sinks-humio"]
http-client-integration-tests = ["sources-http_client"]
influxdb-integration-tests = ["sinks-influxdb"]
kafka-integration-tests = ["sinks-kafka", "sources-kafka"]
logstash-integration-tests = ["docker", "sources-logstash"]
loki-integration-tests = ["sinks-loki"]
mongodb_metrics-integration-tests = ["sources-mongodb_metrics"]
mqtt-integration-tests = ["sinks-mqtt"]
nats-integration-tests = ["sinks-nats", "sources-nats"]
nginx-integration-tests = ["sources-nginx_metrics"]
opentelemetry-integration-tests = ["sources-opentelemetry"]
postgresql_metrics-integration-tests = ["sources-postgresql_metrics"]
prometheus-integration-tests = ["sinks-prometheus", "sources-prometheus", "sinks-influxdb"]
pulsar-integration-tests = ["sinks-pulsar", "sources-pulsar"]
redis-integration-tests = ["sinks-redis", "sources-redis"]
splunk-integration-tests = ["sinks-splunk_hec"]
dnstap-integration-tests = ["sources-dnstap", "dep:bollard"]
webhdfs-integration-tests = ["sinks-webhdfs"]
disable-resolv-conf = []
shutdown-tests = ["api", "sinks-blackhole", "sinks-console", "sinks-prometheus", "sources", "transforms-lua", "transforms-remap", "unix"]
cli-tests = ["sinks-blackhole", "sinks-socket", "sources-demo_logs", "sources-file"]
test-utils = []

# End-to-End testing-related features
all-e2e-tests = [
  "e2e-tests-datadog"
]

e2e-tests-datadog = [
  "sources-datadog_agent",
  "sinks-datadog_logs",
  "sinks-datadog_metrics"
]

vector-api-tests = [
  "sources-demo_logs",
  "transforms-log_to_metric",
  "transforms-remap",
  "sinks-blackhole"
]
vector-unit-test-tests = [
  "sources-demo_logs",
  "transforms-remap",
  "transforms-route",
  "transforms-filter",
  "transforms-reduce",
  "sinks-console"
]

component-validation-runner = ["dep:tonic", "sources-internal_logs", "sources-internal_metrics", "sources-vector", "sinks-vector"]
# For now, only include components that implement ValidatableComponent.
# In the future, this can change to simply reference the targets `sources`, `transforms`, `sinks`
component-validation-tests = [
  "component-validation-runner",
  "sources-http_client",
  "sources-http_server",
  "sinks-http",
  "sinks-splunk_hec",
  "sources-splunk_hec",
  "sinks-datadog_logs",
  "sources-datadog_agent",
]

# Grouping together features for benchmarks. We exclude the API client due to it causing the build process to run out
# of memory when those additional dependencies are built in CI.
benches = [
  "sinks-file",
  "sinks-http",
  "sinks-socket",
  "sources-file",
  "sources-socket",
  "sources-syslog",
  "transforms-lua",
  "transforms-sample",
]
dnstap-benches = ["sources-dnstap"]
language-benches = ["sinks-socket", "sources-socket", "transforms-lua", "transforms-remap"]
# Separate benching process for metrics due to the nature of the bootstrap procedures.
statistic-benches = []
remap-benches = ["transforms-remap"]
transform-benches = ["transforms-filter", "transforms-dedupe", "transforms-reduce", "transforms-route"]
codecs-benches = []
loki-benches = ["sinks-loki"]
enrichment-tables-benches = ["enrichment-tables-geoip", "enrichment-tables-mmdb"]
proptest = ["dep:proptest", "dep:proptest-derive"]

[[bench]]
name = "default"
harness = false
required-features = ["benches"]

[[bench]]
name = "dnstap"
path = "benches/dnstap/mod.rs"
harness = false
required-features = ["dnstap-benches"]

[[bench]]
name = "remap"
harness = false
required-features = ["remap-benches"]

[[bench]]
name = "enrichment_tables"
harness = false
required-features = ["enrichment-tables-benches"]

[[bench]]
name = "languages"
harness = false
required-features = ["language-benches"]

[[bench]]
name = "loki"
harness = false
required-features = ["loki-benches"]

[[bench]]
name = "distribution_statistic"
harness = false
required-features = ["statistic-benches"]

[[bench]]
name = "transform"
path = "benches/transform/main.rs"
harness = false
test = false
required-features = ["transform-benches"]

[[bench]]
name = "codecs"
path = "benches/codecs/main.rs"
harness = false
required-features = ["codecs-benches"]<|MERGE_RESOLUTION|>--- conflicted
+++ resolved
@@ -138,12 +138,8 @@
 serde_json = { version = "1.0.120", default-features = false, features = ["raw_value", "std"] }
 serde = { version = "1.0.204", default-features = false, features = ["alloc", "derive", "rc"] }
 toml = { version = "0.8.14", default-features = false, features = ["display", "parse"] }
-<<<<<<< HEAD
-vrl = { version = "0.16.0", features = ["arbitrary", "cli", "test", "test_framework"] }
+vrl = { version = "0.16.1", features = ["arbitrary", "cli", "test", "test_framework"] }
 tokio = { version = "1.38.0", default-features = false, features = ["full"] }
-=======
-vrl = { version = "0.16.1", features = ["arbitrary", "cli", "test", "test_framework"] }
->>>>>>> 1579627e
 
 [dependencies]
 pin-project.workspace = true
