--- conflicted
+++ resolved
@@ -684,12 +684,8 @@
 sinks-influxdb = []
 sinks-kafka = ["dep:rdkafka"]
 sinks-logdna = []
-<<<<<<< HEAD
-sinks-loki = []
+sinks-loki = ["loki-logproto"]
 sinks-mqtt = ["dep:rumqttc"]
-=======
-sinks-loki = ["loki-logproto"]
->>>>>>> b1fc33c8
 sinks-nats = ["dep:nats", "dep:nkeys"]
 sinks-new_relic_logs = ["sinks-http"]
 sinks-new_relic = []
