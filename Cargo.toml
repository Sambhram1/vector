[package]
name = "vector"
version = "0.43.0"
authors = ["Vector Contributors <vector@datadoghq.com>"]
edition = "2021"
description = "A lightweight and ultra-fast tool for building observability pipelines"
homepage = "https://vector.dev"
license = "MPL-2.0"
readme = "README.md"
publish = false
default-run = "vector"
autobenches = false # our benchmarks are not runnable on their own either way
# Minimum supported rust version
# See docs/DEVELOPING.md for policy
rust-version = "1.80"

[[bin]]
name = "vector"
test = false
bench = false

[[bin]]
name = "graphql-schema"
path = "src/api/schema/gen.rs"
test = false
bench = false
required-features = ["default-no-api-client"]

[[bin]]
name = "secret-backend-example"
path = "src/config/loading/secret_backend_example.rs"
test = false
bench = false
required-features = ["secret-backend-example"]

[[test]]
name = "integration"
path = "tests/integration/lib.rs"

[[test]]
name = "e2e"
path = "tests/e2e/mod.rs"

# CI-based builds use full release optimization.  See scripts/environment/release-flags.sh.
# This results in roughly a 5% reduction in performance when compiling locally vs when
# compiled via the CI pipeline.
[profile.release]
debug = false # Do not include debug symbols in the executable.

[profile.bench]
debug = true

[lints.rust]
unexpected_cfgs = { level = "warn", check-cfg = ['cfg(tokio_unstable)'] }

[package.metadata.deb]
name = "vector"
section = "admin"
maintainer-scripts = "distribution/debian/scripts/"
conf-files = ["/etc/vector/vector.yaml", "/etc/default/vector"]
assets = [
  ["target/release/vector", "/usr/bin/", "755"],
  ["config/vector.yaml", "/etc/vector/vector.yaml", "644"],
  ["config/examples/*", "/etc/vector/examples/", "644"],
  ["distribution/systemd/vector.service", "/lib/systemd/system/vector.service", "644"],
  ["distribution/systemd/vector.default", "/etc/default/vector", "600"],
  ["licenses/*", "/usr/share/vector/licenses/", "644"],
  ["NOTICE", "/usr/share/vector/NOTICE", "644"],
  ["LICENSE-3rdparty.csv", "/usr/share/vector/LICENSE-3rdparty.csv", "644"],
]
license-file = ["target/debian-license.txt"]
extended-description-file = "target/debian-extended-description.txt"
recommends = "datadog-signing-keys (>= 1:1.3.1)"

[package.metadata.deb.systemd-units]
unit-scripts = "distribution/systemd/"
enable = false
start = false

# libc requirements are defined by `cross`
# https://github.com/rust-embedded/cross#supported-targets
# Though, it seems like aarch64 libc is actually 2.18 and not 2.19
[package.metadata.deb.variants.arm-unknown-linux-gnueabi]
depends = "libc6 (>= 2.15)"

[package.metadata.deb.variants.armv7-unknown-linux-gnueabihf]
depends = "libc6 (>= 2.15)"

[package.metadata.deb.variants.x86_64-unknown-linux-gnu]
depends = "libc6 (>= 2.15)"

[package.metadata.deb.variants.x86_64-unknown-linux-musl]
depends = ""

[package.metadata.deb.variants.aarch64-unknown-linux-gnu]
depends = "libc6 (>= 2.18)"

[package.metadata.deb.variants.aarch64-unknown-linux-musl]
depends = ""

[workspace]
members = [
  ".",
  "lib/codecs",
  "lib/dnsmsg-parser",
  "lib/docs-renderer",
  "lib/enrichment",
  "lib/fakedata",
  "lib/file-source",
  "lib/k8s-e2e-tests",
  "lib/k8s-test-framework",
  "lib/loki-logproto",
  "lib/portpicker",
  "lib/prometheus-parser",
  "lib/opentelemetry-proto",
  "lib/tracing-limit",
  "lib/vector-api-client",
  "lib/vector-buffers",
  "lib/vector-common",
  "lib/vector-config",
  "lib/vector-config-common",
  "lib/vector-config-macros",
  "lib/vector-core",
  "lib/vector-lib",
  "lib/vector-lookup",
  "lib/vector-stream",
  "lib/vector-tap",
  "lib/vector-vrl/cli",
  "lib/vector-vrl/functions",
  "lib/vector-vrl/tests",
  "lib/vector-vrl/web-playground",
  "vdev",
]

[workspace.dependencies]
chrono = { version = "0.4.38", default-features = false, features = ["clock", "serde"] }
chrono-tz = { version = "0.10.0", default-features = false, features = ["serde"] }
clap = { version = "4.5.20", default-features = false, features = ["derive", "error-context", "env", "help", "std", "string", "usage", "wrap_help"] }
futures = { version = "0.3.31", default-features = false, features = ["compat", "io-compat", "std"], package = "futures" }
glob = { version = "0.3.1", default-features = false }
indexmap = { version = "2.6.0", default-features = false, features = ["serde", "std"] }
metrics = "0.24.0"
metrics-tracing-context = { version = "0.17.0", default-features = false }
metrics-util = { version = "0.18.0", default-features = false, features = ["registry"] }
pin-project = { version = "1.1.7", default-features = false }
proptest = { version = "1.5" }
proptest-derive = { version = "0.4.0" }
prost = { version = "0.12", default-features = false, features = ["std"] }
prost-build = { version = "0.12", default-features = false }
prost-reflect = { version = "0.14", features = ["serde"], default-features = false }
prost-types = { version = "0.12", default-features = false }
serde_json = { version = "1.0.132", default-features = false, features = ["raw_value", "std"] }
serde = { version = "1.0.214", default-features = false, features = ["alloc", "derive", "rc"] }
toml = { version = "0.8.19", default-features = false, features = ["display", "parse"] }
tonic = { version = "0.11", default-features = false, features = ["transport", "codegen", "prost", "tls", "tls-roots", "gzip"] }
tonic-build = { version = "0.11", default-features = false, features = ["transport", "prost"] }
uuid = { version = "1.11.0", features = ["v4", "v7", "serde"] }
vector-lib = { path = "lib/vector-lib", default-features = false, features = ["vrl"] }
vrl = { git = "https://github.com/vectordotdev/vrl", branch = "main", features = ["arbitrary", "cli", "test", "test_framework"] }

[dependencies]
pin-project.workspace = true
clap.workspace = true
uuid.workspace = true
vrl.workspace = true
proptest = { workspace = true, optional = true }
proptest-derive = { workspace = true, optional = true }


# Internal libs
dnsmsg-parser = { path = "lib/dnsmsg-parser", optional = true }
fakedata = { path = "lib/fakedata", optional = true }
portpicker = { path = "lib/portpicker" }
tracing-limit = { path = "lib/tracing-limit" }
vector-lib.workspace = true
vector-vrl-functions = { path = "lib/vector-vrl/functions" }
loki-logproto = { path = "lib/loki-logproto", optional = true }

# Tokio / Futures
async-stream = { version = "0.3.6", default-features = false }
async-trait = { version = "0.1.83", default-features = false }
futures.workspace = true
tokio = { version = "1.41.0", default-features = false, features = ["full"] }
tokio-openssl = { version = "0.6.5", default-features = false }
tokio-stream = { version = "0.1.16", default-features = false, features = ["net", "sync", "time"] }
tokio-util = { version = "0.7", default-features = false, features = ["io", "time"] }
console-subscriber = { version = "0.4.1", default-features = false, optional = true }

# Tracing
tracing = { version = "0.1.34", default-features = false }
tracing-core = { version = "0.1.26", default-features = false }
tracing-futures = { version = "0.2.5", default-features = false, features = ["futures-03"] }
tracing-subscriber = { version = "0.3.18", default-features = false, features = ["ansi", "env-filter", "fmt", "json", "registry", "tracing-log"] }
tracing-tower = { git = "https://github.com/tokio-rs/tracing", default-features = false, rev = "e0642d949891546a3bb7e47080365ee7274f05cd" }

# Metrics
metrics.workspace = true
metrics-tracing-context.workspace = true

# AWS - Official SDK
aws-sdk-s3 = { version = "1.4.0", default-features = false, features = ["behavior-version-latest", "rt-tokio"], optional = true }
aws-sdk-sqs = { version = "1.3.0", default-features = false, features = ["behavior-version-latest", "rt-tokio"], optional = true }
aws-sdk-sns = { version = "1.3.0", default-features = false, features = ["behavior-version-latest", "rt-tokio"], optional = true }
aws-sdk-cloudwatch = { version = "1.3.0", default-features = false, features = ["behavior-version-latest", "rt-tokio"], optional = true }
aws-sdk-cloudwatchlogs = { version = "1.3.0", default-features = false, features = ["behavior-version-latest", "rt-tokio"], optional = true }
aws-sdk-elasticsearch = { version = "1.3.0", default-features = false, features = ["behavior-version-latest", "rt-tokio"], optional = true }
aws-sdk-firehose = { version = "1.3.0", default-features = false, features = ["behavior-version-latest", "rt-tokio"], optional = true }
aws-sdk-kinesis = { version = "1.3.0", default-features = false, features = ["behavior-version-latest", "rt-tokio"], optional = true }
aws-sdk-secretsmanager = { version = "1.3.0", default-features = false, features = ["behavior-version-latest", "rt-tokio"], optional = true }
# The sts crate is needed despite not being referred to anywhere in the code because we need to set the
# `behavior-version-latest` feature. Without this we get a runtime panic when `auth.assume_role` authentication
# is configured.
aws-sdk-sts = { version = "1.3.1", default-features = false, features = ["behavior-version-latest", "rt-tokio"], optional = true }
aws-types = { version = "1.3.3", default-features = false, optional = true }
<<<<<<< HEAD
aws-sigv4 = { version = "1.2.3", default-features = false, features = ["sign-http"], optional = true }
aws-config = { version = "1.5.1", default-features = false, features = ["behavior-version-latest", "credentials-process"], optional = true }
aws-credential-types = { version = "1.2.1", default-features = false, features = ["hardcoded-credentials"], optional = true }
aws-runtime = { version = "1.2.2", default-features = false, optional = true }
aws-smithy-http = { version = "0.60", default-features = false, features = ["event-stream"], optional = true }
aws-smithy-types = { version = "1.2.2", default-features = false, optional = true }
=======
aws-sigv4 = { version = "1.2.5", default-features = false, features = ["sign-http"], optional = true }
aws-config = { version = "1.0.1", default-features = false, features = ["behavior-version-latest", "credentials-process", "sso", "rt-tokio"], optional = true }
aws-credential-types = { version = "1.2.1", default-features = false, features = ["hardcoded-credentials"], optional = true }
aws-smithy-http = { version = "0.60", default-features = false, features = ["event-stream", "rt-tokio"], optional = true }
aws-smithy-types = { version = "1.2.7", default-features = false, features = ["rt-tokio"], optional = true }
>>>>>>> 9a0fe478
aws-smithy-runtime-api = { version = "1.7.2", default-features = false, optional = true }
aws-smithy-runtime = { version = "1.7.3", default-features = false, features = ["client", "connector-hyper-0-14-x", "rt-tokio"], optional = true }
aws-smithy-async = { version = "1.2.1", default-features = false, features = ["rt-tokio"], optional = true }

# Azure
azure_core = { version = "0.17", default-features = false, features = ["enable_reqwest"], optional = true }
azure_identity = { version = "0.17", default-features = false, features = ["enable_reqwest"], optional = true }
azure_storage = { version = "0.17", default-features = false, optional = true }
azure_storage_blobs = { version = "0.17", default-features = false, optional = true }

# OpenDAL
opendal = { version = "0.45", default-features = false, features = ["native-tls", "services-webhdfs"], optional = true }

# Tower
tower = { version = "0.4.13", default-features = false, features = ["buffer", "limit", "retry", "timeout", "util", "balance", "discover"] }
tower-http = { version = "0.4.4", default-features = false, features = ["compression-full", "decompression-gzip", "trace"] }
# Serde
serde.workspace = true
serde-toml-merge = { version = "0.3.8", default-features = false }
serde_bytes = { version = "0.11.15", default-features = false, features = ["std"], optional = true }
serde_json.workspace = true
serde_with = { version = "3.11.0", default-features = false, features = ["macros", "std"] }
serde_yaml = { version = "0.9.34", default-features = false }

# Messagepack
rmp-serde = { version = "1.3.0", default-features = false, optional = true }
rmpv = { version = "1.3.0", default-features = false, features = ["with-serde"], optional = true }

# Prost / Protocol Buffers
prost = { workspace = true, optional = true }
prost-reflect = { workspace = true, optional = true }
prost-types = { workspace = true, optional = true }

# GCP
goauth = { version = "0.14.0", optional = true }
smpl_jwt = { version = "0.8.0", default-features = false, optional = true }

# AMQP
lapin = { version = "2.5.0", default-features = false, features = ["native-tls"], optional = true }

# API
async-graphql = { version = "7.0.7", default-features = false, optional = true, features = ["chrono", "playground"] }
async-graphql-warp = { version = "7.0.7", default-features = false, optional = true }

# API client
crossterm = { version = "0.28.1", default-features = false, features = ["event-stream", "windows"], optional = true }
num-format = { version = "0.4.4", default-features = false, features = ["with-num-bigint"], optional = true }
number_prefix = { version = "0.4.0", default-features = false, features = ["std"], optional = true }
ratatui = { version = "0.27.0", optional = true, default-features = false, features = ["crossterm"] }

# Opentelemetry

hex = { version = "0.4.3", default-features = false, optional = true }

# GreptimeDB
greptimedb-ingester = { git = "https://github.com/GreptimeTeam/greptimedb-ingester-rust", rev = "2e6b0c5eb6a5e7549c3100e4d356b07d15cce66d", optional = true }

# External libs
arc-swap = { version = "1.7", default-features = false, optional = true }
async-compression = { version = "0.4.17", default-features = false, features = ["tokio", "gzip", "zstd"], optional = true }
apache-avro = { version = "0.16.0", default-features = false, optional = true }
axum = { version = "0.6.20", default-features = false }
base64 = { version = "0.22.1", default-features = false, optional = true }
bloomy = { version = "1.2.0", default-features = false, optional = true }
bollard = { version = "0.16.1", default-features = false, features = ["ssl", "chrono"], optional = true }
bytes = { version = "1.8.0", default-features = false, features = ["serde"] }
bytesize = { version = "1.3.0", default-features = false }
chrono.workspace = true
chrono-tz.workspace = true
cidr-utils = { version = "0.6.1", default-features = false }
colored = { version = "2.1.0", default-features = false }
csv = { version = "1.3", default-features = false }
databend-client = { version = "0.22.2", default-features = false, features = ["rustls"], optional = true }
derivative = { version = "2.2.0", default-features = false }
dirs-next = { version = "2.0.0", default-features = false, optional = true }
dyn-clone = { version = "1.0.17", default-features = false }
encoding_rs = { version = "0.8.35", default-features = false, features = ["serde"] }
enum_dispatch = { version = "0.3.13", default-features = false }
exitcode = { version = "1.1.2", default-features = false }
flate2 = { version = "1.0.34", default-features = false, features = ["default"] }
futures-util = { version = "0.3.29", default-features = false }
glob.workspace = true
governor = { version = "0.6.3", default-features = false, features = ["dashmap", "jitter", "std"], optional = true }
grok = { version = "2.0.0", default-features = false, optional = true }
h2 = { version = "0.4.6", default-features = false, optional = true }
hash_hasher = { version = "2.0.0", default-features = false }
hashbrown = { version = "0.14.5", default-features = false, optional = true, features = ["ahash"] }
headers = { version = "0.3.9", default-features = false }
hostname = { version = "0.4.0", default-features = false }
http = { version = "0.2.9", default-features = false }
http-serde = "1.1.3"
http-body = { version = "0.4.5", default-features = false }
hyper = { version = "0.14.28", default-features = false, features = ["client", "runtime", "http1", "http2", "server", "stream"] }
hyper-openssl = { version = "0.9.2", default-features = false }
hyper-proxy = { version = "0.9.1", default-features = false, features = ["openssl-tls"] }
indexmap.workspace = true
indoc = { version = "2.0.5", default-features = false }
inventory = { version = "0.3.15", default-features = false }
ipnet = { version = "2", default-features = false, optional = true, features = ["serde", "std"] }
itertools = { version = "0.13.0", default-features = false, optional = false, features = ["use_alloc"] }
k8s-openapi = { version = "0.18.0", default-features = false, features = ["api", "v1_26"], optional = true }
kube = { version = "0.82.0", default-features = false, features = ["client", "openssl-tls", "runtime"], optional = true }
listenfd = { version = "1.0.1", default-features = false, optional = true }
logfmt = { version = "0.0.2", default-features = false, optional = true }
lru = { version = "0.12.5", default-features = false, optional = true }
maxminddb = { version = "0.24.0", default-features = false, optional = true }
md-5 = { version = "0.10", default-features = false, optional = true }
mongodb = { version = "2.8.2", default-features = false, features = ["tokio-runtime"], optional = true }
async-nats = { version = "0.33.0", default-features = false, optional = true }
nkeys = { version = "0.4.4", default-features = false, optional = true }
nom = { version = "7.1.3", default-features = false, optional = true }
notify = { version = "7.0.0", default-features = false, features = ["macos_fsevent"] }
openssl = { version = "0.10.68", default-features = false, features = ["vendored"] }
openssl-probe = { version = "0.1.5", default-features = false }
ordered-float = { version = "4.4.0", default-features = false }
paste = "1.0.15"
percent-encoding = { version = "2.3.1", default-features = false }
postgres-openssl = { version = "0.5.0", default-features = false, features = ["runtime"], optional = true }
pulsar = { version = "6.3.0", default-features = false, features = ["tokio-runtime", "auth-oauth2", "flate2", "lz4", "snap", "zstd"], optional = true }
rand = { version = "0.8.5", default-features = false, features = ["small_rng"] }
rand_distr = { version = "0.4.3", default-features = false }
rdkafka = { version = "0.35.0", default-features = false, features = ["curl-static", "tokio", "libz", "ssl", "zstd"], optional = true }
redis = { version = "0.24.0", default-features = false, features = ["connection-manager", "tokio-comp", "tokio-native-tls-comp"], optional = true }
regex = { version = "1.11.1", default-features = false, features = ["std", "perf"] }
roaring = { version = "0.10.6", default-features = false, features = ["std"], optional = true }
rumqttc = { version = "0.24.0", default-features = false, features = ["use-rustls"], optional = true }
seahash = { version = "4.1.0", default-features = false }
semver = { version = "1.0.23", default-features = false, features = ["serde", "std"], optional = true }
smallvec = { version = "1", default-features = false, features = ["union", "serde"] }
snafu = { version = "0.7.5", default-features = false, features = ["futures", "std"] }
snap = { version = "1.1.1", default-features = false }
socket2 = { version = "0.5.7", default-features = false }
stream-cancel = { version = "0.8.2", default-features = false }
strip-ansi-escapes = { version = "0.2.0", default-features = false }
syslog = { version = "6.1.1", default-features = false, optional = true }
tikv-jemallocator = { version = "0.6.0", default-features = false, features = ["unprefixed_malloc_on_supported_platforms"], optional = true }
tokio-postgres = { version = "0.7.12", default-features = false, features = ["runtime", "with-chrono-0_4"], optional = true }
tokio-tungstenite = { version = "0.20.1", default-features = false, features = ["connect"], optional = true }
toml.workspace = true
tonic = { workspace = true, optional = true }
hickory-proto = { version = "0.24.1", default-features = false, features = ["dnssec"], optional = true }
typetag = { version = "0.2.18", default-features = false }
url = { version = "2.5.2", default-features = false, features = ["serde"] }
warp = { version = "0.3.7", default-features = false }
zstd = { version = "0.13.0", default-features = false }
arr_macro = { version = "0.2.1" }

# depending on fork for bumped nix dependency
# https://github.com/heim-rs/heim/pull/360
heim = { git = "https://github.com/vectordotdev/heim.git", branch = "update-nix", default-features = false, features = ["disk"] }

# make sure to update the external docs when the Lua version changes
mlua = { version = "0.9.9", default-features = false, features = ["lua54", "send", "vendored", "macros"], optional = true }

[target.'cfg(windows)'.dependencies]
windows-service = "0.7.0"

[target.'cfg(unix)'.dependencies]
nix = { version = "0.26.2", default-features = false, features = ["socket", "signal"] }

[build-dependencies]
prost-build = { workspace = true, optional = true }
tonic-build = { workspace = true, optional = true }
# update 'openssl_version' in website/config.toml whenever <major.minor> version changes
openssl-src = { version = "300", default-features = false, features = ["force-engine", "legacy"] }

[dev-dependencies]
approx = "0.5.1"
assert_cmd = { version = "2.0.16", default-features = false }
aws-smithy-runtime = { version = "1.7.3", default-features = false, features = ["tls-rustls"] }
azure_core = { version = "0.17", default-features = false, features = ["enable_reqwest", "azurite_workaround"] }
azure_identity = { version = "0.17", default-features = false, features = ["enable_reqwest"] }
azure_storage_blobs = { version = "0.17", default-features = false, features = ["azurite_workaround"] }
azure_storage = { version = "0.17", default-features = false }
base64 = "0.22.1"
criterion = { version = "0.5.1", features = ["html_reports", "async_tokio"] }
itertools = { version = "0.13.0", default-features = false, features = ["use_alloc"] }
libc = "0.2.161"
similar-asserts = "1.6.0"
proptest.workspace = true
quickcheck = "1.0.3"
reqwest = { version = "0.11", features = ["json"] }
rstest = { version = "0.23.0" }
tempfile = "3.13.0"
test-generator = "0.3.1"
tokio = { version = "1.41.0", features = ["test-util"] }
tokio-test = "0.4.4"
tower-test = "0.4.0"
vector-lib = { workspace = true, features = ["test"] }
vrl.workspace = true

wiremock = "0.6.2"
zstd = { version = "0.13.0", default-features = false }

[patch.crates-io]
# The upgrade for `tokio-util` >= 0.6.9 is blocked on https://github.com/vectordotdev/vector/issues/11257.
tokio-util = { git = "https://github.com/vectordotdev/tokio", branch = "tokio-util-0.7.11-framed-read-continue-on-error" }
nix = { git = "https://github.com/vectordotdev/nix.git", branch = "memfd/gnu/musl" }
# The `heim` crates depend on `ntapi` 0.3.7 on Windows, but that version has an
# unaligned access bug fixed in the following revision.
ntapi = { git = "https://github.com/MSxDOS/ntapi.git", rev = "24fc1e47677fc9f6e38e5f154e6011dc9b270da6" }

[features]
# Default features for *-unknown-linux-gnu and *-apple-darwin
default = ["api", "api-client", "enrichment-tables", "sinks", "sources", "sources-dnstap", "transforms", "unix", "rdkafka?/gssapi-vendored", "secrets"]
# Default features for `cargo docs`. The same as `default` but without `rdkafka?/gssapi-vendored` which would require installing libsasl in our doc build environment.
docs = ["api", "api-client", "enrichment-tables", "sinks", "sources", "sources-dnstap", "transforms", "unix", "secrets"]
# Default features for *-unknown-linux-* which make use of `cmake` for dependencies
default-cmake = ["api", "api-client", "enrichment-tables", "rdkafka?/cmake_build", "sinks", "sources", "sources-dnstap", "transforms", "unix", "rdkafka?/gssapi-vendored", "secrets"]
# Default features for *-pc-windows-msvc
# TODO: Enable SASL https://github.com/vectordotdev/vector/pull/3081#issuecomment-659298042
default-msvc = ["api", "api-client", "enrichment-tables", "rdkafka?/cmake_build", "sinks", "sources", "transforms", "secrets"]
default-musl = ["api", "api-client", "enrichment-tables", "rdkafka?/cmake_build", "sinks", "sources", "sources-dnstap", "transforms", "unix", "rdkafka?/gssapi-vendored", "secrets"]
default-no-api-client = ["api", "enrichment-tables", "sinks", "sources", "sources-dnstap", "transforms", "unix", "rdkafka?/gssapi-vendored", "secrets"]
default-no-vrl-cli = ["api", "sinks", "sources", "sources-dnstap", "transforms", "unix", "rdkafka?/gssapi-vendored", "secrets"]
tokio-console = ["dep:console-subscriber", "tokio/tracing"]

# Enables the binary secret-backend-example
secret-backend-example = ["transforms"]

all-logs = ["sinks-logs", "sources-logs", "sources-dnstap", "transforms-logs"]
all-metrics = ["sinks-metrics", "sources-metrics", "transforms-metrics"]

# Target specific release features.
# The `make` tasks will select this according to the appropriate triple.
# Use this section to turn off or on specific features for specific triples.
target-aarch64-unknown-linux-gnu = ["api", "api-client", "enrichment-tables", "rdkafka?/cmake_build", "sinks", "sources", "sources-dnstap", "transforms", "unix", "secrets"]
target-aarch64-unknown-linux-musl = ["api", "api-client", "enrichment-tables", "rdkafka?/cmake_build", "sinks", "sources", "sources-dnstap", "transforms", "unix", "secrets"]
target-armv7-unknown-linux-gnueabihf = ["api", "api-client", "enrichment-tables", "rdkafka?/cmake_build", "sinks", "sources", "sources-dnstap", "transforms", "unix", "secrets"]
target-armv7-unknown-linux-musleabihf = ["api", "api-client", "rdkafka?/cmake_build", "enrichment-tables", "sinks", "sources", "sources-dnstap", "transforms", "secrets"]
target-arm-unknown-linux-gnueabi = ["api", "api-client", "enrichment-tables", "rdkafka?/cmake_build", "sinks", "sources", "sources-dnstap", "transforms", "unix", "secrets"]
target-arm-unknown-linux-musleabi = ["api", "api-client", "rdkafka?/cmake_build", "enrichment-tables", "sinks", "sources", "sources-dnstap", "transforms", "secrets"]
target-x86_64-unknown-linux-gnu = ["api", "api-client", "rdkafka?/cmake_build", "enrichment-tables", "sinks", "sources", "sources-dnstap", "transforms", "unix", "rdkafka?/gssapi-vendored", "secrets"]
target-x86_64-unknown-linux-musl = ["api", "api-client", "rdkafka?/cmake_build", "enrichment-tables", "sinks", "sources", "sources-dnstap", "transforms", "unix", "secrets"]
# Does not currently build
target-powerpc64le-unknown-linux-gnu = ["api", "api-client", "enrichment-tables", "rdkafka?/cmake_build", "sinks", "sources", "sources-dnstap", "transforms", "unix", "secrets"]
# Currently doesn't build due to lack of support for 64-bit atomics
target-powerpc-unknown-linux-gnu = ["api", "api-client", "enrichment-tables", "rdkafka?/cmake_build", "sinks", "sources", "sources-dnstap", "transforms", "unix", "secrets"]

# Enables features that work only on systems providing `cfg(unix)`
unix = ["tikv-jemallocator", "allocation-tracing"]
allocation-tracing = []

# Enables kubernetes dependencies and shared code. Kubernetes-related sources,
# transforms and sinks should depend on this feature.
kubernetes = ["dep:k8s-openapi", "dep:kube"]

docker = ["dep:bollard", "dep:dirs-next"]

# API
api = [
  "dep:async-graphql",
  "dep:async-graphql-warp",
  "dep:base64",
  "vector-lib/api",
]

# API client
api-client = [
  "dep:crossterm",
  "dep:num-format",
  "dep:number_prefix",
  "dep:ratatui",
  "vector-lib/api",
  "vector-lib/api-client",
]

aws-core = [
  "aws-config",
  "aws-runtime",
  "dep:aws-credential-types",
  "dep:aws-sigv4",
  "dep:aws-types",
  "dep:aws-smithy-async",
  "dep:aws-smithy-http",
  "dep:aws-smithy-types",
  "dep:aws-smithy-runtime",
  "dep:aws-smithy-runtime-api",
  "dep:aws-sdk-sts",
]

# Anything that requires Protocol Buffers.
protobuf-build = ["dep:tonic-build", "dep:prost-build"]

gcp = ["dep:base64", "dep:goauth", "dep:smpl_jwt"]

# Enrichment Tables
enrichment-tables = ["enrichment-tables-geoip", "enrichment-tables-mmdb"]
enrichment-tables-geoip = ["dep:maxminddb"]
enrichment-tables-mmdb = ["dep:maxminddb"]

# Codecs
codecs-syslog = ["vector-lib/syslog"]

# Secrets
secrets = ["secrets-aws-secrets-manager"]

secrets-aws-secrets-manager = ["aws-core", "dep:aws-sdk-secretsmanager"]

# Sources
sources = ["sources-logs", "sources-metrics"]
sources-logs = [
  "sources-amqp",
  "sources-aws_kinesis_firehose",
  "sources-aws_s3",
  "sources-aws_sqs",
  "sources-datadog_agent",
  "sources-demo_logs",
  "sources-docker_logs",
  "sources-exec",
  "sources-file",
  "sources-fluent",
  "sources-gcp_pubsub",
  "sources-heroku_logs",
  "sources-http_server",
  "sources-http_client",
  "sources-internal_logs",
  "sources-journald",
  "sources-kafka",
  "sources-kubernetes_logs",
  "sources-logstash",
  "sources-nats",
  "sources-opentelemetry",
  "sources-pulsar",
  "sources-file_descriptor",
  "sources-redis",
  "sources-socket",
  "sources-splunk_hec",
  "sources-stdin",
  "sources-syslog",
  "sources-vector",
]
sources-metrics = [
  "dep:prost",
  "sources-apache_metrics",
  "sources-aws_ecs_metrics",
  "sources-eventstoredb_metrics",
  "sources-host_metrics",
  "sources-internal_metrics",
  "sources-mongodb_metrics",
  "sources-nginx_metrics",
  "sources-postgresql_metrics",
  "sources-prometheus",
  "sources-static_metrics",
  "sources-statsd",
  "sources-vector",
]

sources-amqp = ["lapin"]
sources-apache_metrics = ["sources-utils-http-client"]
sources-aws_ecs_metrics = ["sources-utils-http-client"]
sources-aws_kinesis_firehose = ["dep:base64"]
sources-aws_s3 = ["aws-core", "dep:aws-sdk-sqs", "dep:aws-sdk-s3", "dep:semver", "dep:async-compression", "sources-aws_sqs", "tokio-util/io"]
sources-aws_sqs = ["aws-core", "dep:aws-sdk-sqs"]
sources-datadog_agent = ["sources-utils-http-error", "protobuf-build", "dep:prost"]
sources-demo_logs = ["dep:fakedata"]
sources-dnstap = ["sources-utils-net-tcp", "dep:base64", "dep:hickory-proto", "dep:dnsmsg-parser", "protobuf-build", "dep:prost"]
sources-docker_logs = ["docker"]
sources-eventstoredb_metrics = []
sources-exec = []
sources-file = ["vector-lib/file-source"]
sources-file_descriptor = ["tokio-util/io"]
sources-fluent = ["dep:base64", "sources-utils-net-tcp", "tokio-util/net", "dep:rmpv", "dep:rmp-serde", "dep:serde_bytes"]
sources-gcp_pubsub = ["gcp", "dep:h2", "dep:prost", "dep:prost-types", "protobuf-build", "dep:tonic"]
sources-heroku_logs = ["sources-utils-http", "sources-utils-http-query", "sources-http_server"]
sources-host_metrics = ["heim/cpu", "heim/host", "heim/memory", "heim/net"]
sources-http_client = ["sources-utils-http-client"]
sources-http_server = ["sources-utils-http", "sources-utils-http-query"]
sources-internal_logs = []
sources-internal_metrics = []
sources-static_metrics = []
sources-journald = []
sources-kafka = ["dep:rdkafka"]
sources-kubernetes_logs = ["vector-lib/file-source", "kubernetes", "transforms-reduce"]
sources-logstash = ["sources-utils-net-tcp", "tokio-util/net"]
sources-mongodb_metrics = ["dep:mongodb"]
sources-nats = ["dep:async-nats", "dep:nkeys"]
sources-nginx_metrics = ["dep:nom"]
sources-opentelemetry = ["dep:hex", "vector-lib/opentelemetry", "dep:prost", "dep:prost-types", "sources-http_server", "sources-utils-http", "sources-vector"]
sources-postgresql_metrics = ["dep:postgres-openssl", "dep:tokio-postgres"]
sources-prometheus = ["sources-prometheus-scrape", "sources-prometheus-remote-write", "sources-prometheus-pushgateway"]
sources-prometheus-scrape = ["sinks-prometheus", "sources-utils-http-client", "vector-lib/prometheus"]
sources-prometheus-remote-write = ["sinks-prometheus", "sources-utils-http", "vector-lib/prometheus"]
sources-prometheus-pushgateway = ["sinks-prometheus", "sources-utils-http", "vector-lib/prometheus"]
sources-pulsar = ["dep:apache-avro", "dep:pulsar"]
sources-redis = ["dep:redis"]
sources-socket = ["sources-utils-net", "tokio-util/net"]
sources-splunk_hec = ["dep:roaring"]
sources-statsd = ["sources-utils-net", "tokio-util/net"]
sources-stdin = ["tokio-util/io"]
sources-syslog = ["codecs-syslog", "sources-utils-net", "tokio-util/net"]
sources-utils-http = ["sources-utils-http-auth", "sources-utils-http-encoding", "sources-utils-http-error", "sources-utils-http-prelude"]
sources-utils-http-auth = ["sources-utils-http-error"]
sources-utils-http-encoding = ["sources-utils-http-error"]
sources-utils-http-error = []
sources-utils-http-prelude = ["sources-utils-http", "sources-utils-http-auth", "sources-utils-http-encoding", "sources-utils-http-error"]
sources-utils-http-query = []
sources-utils-http-client = ["sources-utils-http", "sources-http_server"]
sources-utils-net = ["sources-utils-net-tcp", "sources-utils-net-udp", "sources-utils-net-unix"]
sources-utils-net-tcp = ["listenfd", "dep:ipnet"]
sources-utils-net-udp = ["listenfd"]
sources-utils-net-unix = []

sources-vector = ["dep:prost", "dep:tonic", "protobuf-build"]

# Transforms
transforms = ["transforms-logs", "transforms-metrics"]
transforms-logs = [
  "transforms-aws_ec2_metadata",
  "transforms-dedupe",
  "transforms-filter",
  "transforms-log_to_metric",
  "transforms-lua",
  "transforms-metric_to_log",
  "transforms-pipelines",
  "transforms-reduce",
  "transforms-remap",
  "transforms-route",
  "transforms-sample",
  "transforms-throttle",
]
transforms-metrics = [
  "transforms-aggregate",
  "transforms-filter",
  "transforms-log_to_metric",
  "transforms-lua",
  "transforms-metric_to_log",
  "transforms-pipelines",
  "transforms-remap",
  "transforms-tag_cardinality_limit",
  "transforms-throttle",
]

transforms-aggregate = []
transforms-aws_ec2_metadata = ["dep:arc-swap"]
transforms-dedupe = ["transforms-impl-dedupe"]
transforms-filter = []
transforms-log_to_metric = []
transforms-lua = ["dep:mlua", "vector-lib/lua"]
transforms-metric_to_log = []
transforms-pipelines = ["transforms-filter", "transforms-route"]
transforms-reduce = ["transforms-impl-reduce"]
transforms-remap = []
transforms-route = []
transforms-sample = ["transforms-impl-sample"]
transforms-tag_cardinality_limit = ["dep:bloomy", "dep:hashbrown"]
transforms-throttle = ["dep:governor"]

# Implementations of transforms
transforms-impl-sample = []
transforms-impl-dedupe = ["dep:lru"]
transforms-impl-reduce = []

# Sinks
sinks = ["sinks-logs", "sinks-metrics"]
sinks-logs = [
  "sinks-amqp",
  "sinks-appsignal",
  "sinks-aws_cloudwatch_logs",
  "sinks-aws_kinesis_firehose",
  "sinks-aws_kinesis_streams",
  "sinks-aws_s3",
  "sinks-aws_sqs",
  "sinks-aws_sns",
  "sinks-axiom",
  "sinks-azure_blob",
  "sinks-azure_monitor_logs",
  "sinks-blackhole",
  "sinks-chronicle",
  "sinks-clickhouse",
  "sinks-console",
  "sinks-databend",
  "sinks-datadog_events",
  "sinks-datadog_logs",
  "sinks-datadog_traces",
  "sinks-elasticsearch",
  "sinks-file",
  "sinks-gcp",
  "sinks-greptimedb_logs",
  "sinks-honeycomb",
  "sinks-http",
  "sinks-humio",
  "sinks-influxdb",
  "sinks-kafka",
  "sinks-mezmo",
  "sinks-loki",
  "sinks-mqtt",
  "sinks-nats",
  "sinks-new_relic_logs",
  "sinks-new_relic",
  "sinks-papertrail",
  "sinks-pulsar",
  "sinks-redis",
  "sinks-sematext",
  "sinks-socket",
  "sinks-splunk_hec",
  "sinks-vector",
  "sinks-webhdfs",
  "sinks-websocket",
]
sinks-metrics = [
  "sinks-appsignal",
  "sinks-aws_cloudwatch_metrics",
  "sinks-blackhole",
  "sinks-console",
  "sinks-datadog_metrics",
  "sinks-greptimedb_metrics",
  "sinks-humio",
  "sinks-influxdb",
  "sinks-kafka",
  "sinks-prometheus",
  "sinks-sematext",
  "sinks-statsd",
  "sinks-vector",
  "sinks-splunk_hec"
]

sinks-amqp = ["lapin"]
sinks-appsignal = []
sinks-aws_cloudwatch_logs = ["aws-core", "dep:aws-sdk-cloudwatchlogs"]
sinks-aws_cloudwatch_metrics = ["aws-core", "dep:aws-sdk-cloudwatch"]
sinks-aws_kinesis_firehose = ["aws-core", "dep:aws-sdk-firehose"]
sinks-aws_kinesis_streams = ["aws-core", "dep:aws-sdk-kinesis"]
sinks-aws_s3 = ["dep:base64", "dep:md-5", "aws-core", "dep:aws-sdk-s3"]
sinks-aws_sqs = ["aws-core", "dep:aws-sdk-sqs"]
sinks-aws_sns = ["aws-core", "dep:aws-sdk-sns"]
sinks-axiom = ["sinks-http"]
sinks-azure_blob = ["dep:azure_core", "dep:azure_identity", "dep:azure_storage", "dep:azure_storage_blobs"]
sinks-azure_monitor_logs = []
sinks-blackhole = []
sinks-chronicle = []
sinks-clickhouse = []
sinks-console = []
sinks-databend = ["dep:databend-client"]
sinks-datadog_events = []
sinks-datadog_logs = []
sinks-datadog_metrics = ["protobuf-build", "dep:prost", "dep:prost-reflect"]
sinks-datadog_traces = ["protobuf-build", "dep:prost", "dep:rmpv", "dep:rmp-serde", "dep:serde_bytes"]
sinks-elasticsearch = ["transforms-metric_to_log"]
sinks-file = ["dep:async-compression"]
sinks-gcp = ["sinks-gcp-chronicle", "dep:base64", "gcp"]
sinks-gcp-chronicle = ["gcp"]
sinks-greptimedb_metrics = ["dep:greptimedb-ingester"]
sinks-greptimedb_logs = ["dep:greptimedb-ingester"]
sinks-honeycomb = []
sinks-http = []
sinks-humio = ["sinks-splunk_hec", "transforms-metric_to_log"]
sinks-influxdb = []
sinks-kafka = ["dep:rdkafka"]
sinks-mezmo = []
sinks-loki = ["loki-logproto"]
sinks-mqtt = ["dep:rumqttc"]
sinks-nats = ["dep:async-nats", "dep:nkeys"]
sinks-new_relic_logs = ["sinks-http"]
sinks-new_relic = []
sinks-papertrail = ["dep:syslog"]
sinks-prometheus = ["dep:base64", "dep:prost", "vector-lib/prometheus"]
sinks-pulsar = ["dep:apache-avro", "dep:pulsar", "dep:lru"]
sinks-redis = ["dep:redis"]
sinks-sematext = ["sinks-elasticsearch", "sinks-influxdb"]
sinks-socket = ["sinks-utils-udp"]
sinks-splunk_hec = []
sinks-statsd = ["sinks-utils-udp", "tokio-util/net"]
sinks-utils-udp = []
sinks-vector = ["sinks-utils-udp", "dep:tonic", "protobuf-build", "dep:prost"]
sinks-websocket = ["dep:tokio-tungstenite"]
sinks-webhdfs = ["dep:opendal"]

# Identifies that the build is a nightly build
nightly = []

# Integration testing-related features
all-integration-tests = [
  "amqp-integration-tests",
  "appsignal-integration-tests",
  "aws-integration-tests",
  "axiom-integration-tests",
  "azure-integration-tests",
  "chronicle-integration-tests",
  "clickhouse-integration-tests",
  "databend-integration-tests",
  "datadog-agent-integration-tests",
  "datadog-logs-integration-tests",
  "datadog-metrics-integration-tests",
  "datadog-traces-integration-tests",
  "dnstap-integration-tests",
  "docker-logs-integration-tests",
  "es-integration-tests",
  "eventstoredb_metrics-integration-tests",
  "fluent-integration-tests",
  "gcp-cloud-storage-integration-tests",
  "gcp-integration-tests",
  "gcp-pubsub-integration-tests",
  "greptimedb-integration-tests",
  "http-client-integration-tests",
  "humio-integration-tests",
  "influxdb-integration-tests",
  "kafka-integration-tests",
  "logstash-integration-tests",
  "loki-integration-tests",
  "mongodb_metrics-integration-tests",
  "nats-integration-tests",
  "nginx-integration-tests",
  "opentelemetry-integration-tests",
  "postgresql_metrics-integration-tests",
  "prometheus-integration-tests",
  "pulsar-integration-tests",
  "redis-integration-tests",
  "splunk-integration-tests",
  "webhdfs-integration-tests",
]

amqp-integration-tests = ["sources-amqp", "sinks-amqp"]
appsignal-integration-tests = ["sinks-appsignal"]

aws-integration-tests = [
  "aws-cloudwatch-logs-integration-tests",
  "aws-cloudwatch-metrics-integration-tests",
  "aws-ec2-metadata-integration-tests",
  "aws-ecs-metrics-integration-tests",
  "aws-kinesis-firehose-integration-tests",
  "aws-kinesis-streams-integration-tests",
  "aws-s3-integration-tests",
  "aws-sqs-integration-tests",
  "aws-sns-integration-tests",
]

azure-integration-tests = [
  "azure-blob-integration-tests"
]

aws-cloudwatch-logs-integration-tests = ["sinks-aws_cloudwatch_logs"]
aws-cloudwatch-metrics-integration-tests = ["sinks-aws_cloudwatch_metrics"]
aws-ec2-metadata-integration-tests = ["transforms-aws_ec2_metadata"]
aws-ecs-metrics-integration-tests = ["sources-aws_ecs_metrics"]
aws-kinesis-firehose-integration-tests = ["sinks-aws_kinesis_firehose", "dep:aws-sdk-elasticsearch", "sinks-elasticsearch"]
aws-kinesis-streams-integration-tests = ["sinks-aws_kinesis_streams"]
aws-s3-integration-tests = ["sinks-aws_s3", "sources-aws_s3"]
aws-sqs-integration-tests = ["sinks-aws_sqs"]
aws-sns-integration-tests = ["sinks-aws_sns"]
axiom-integration-tests = ["sinks-axiom"]
azure-blob-integration-tests = ["sinks-azure_blob"]
chronicle-integration-tests = ["sinks-gcp"]
clickhouse-integration-tests = ["sinks-clickhouse"]
databend-integration-tests = ["sinks-databend"]
datadog-agent-integration-tests = ["sources-datadog_agent"]
datadog-logs-integration-tests = ["sinks-datadog_logs"]
datadog-metrics-integration-tests = ["sinks-datadog_metrics", "dep:prost"]
datadog-traces-integration-tests = ["sources-datadog_agent", "sinks-datadog_traces", "axum/tokio"]
docker-logs-integration-tests = ["sources-docker_logs", "unix"]
es-integration-tests = ["sinks-elasticsearch", "aws-core"]
eventstoredb_metrics-integration-tests = ["sources-eventstoredb_metrics"]
fluent-integration-tests = ["docker", "sources-fluent"]
gcp-cloud-storage-integration-tests = ["sinks-gcp"]
gcp-integration-tests = ["sinks-gcp"]
gcp-pubsub-integration-tests = ["sinks-gcp", "sources-gcp_pubsub"]
greptimedb-integration-tests = ["sinks-greptimedb_metrics", "sinks-greptimedb_logs"]
humio-integration-tests = ["sinks-humio"]
http-client-integration-tests = ["sources-http_client"]
influxdb-integration-tests = ["sinks-influxdb"]
kafka-integration-tests = ["sinks-kafka", "sources-kafka"]
logstash-integration-tests = ["docker", "sources-logstash"]
loki-integration-tests = ["sinks-loki"]
mongodb_metrics-integration-tests = ["sources-mongodb_metrics"]
mqtt-integration-tests = ["sinks-mqtt"]
nats-integration-tests = ["sinks-nats", "sources-nats"]
nginx-integration-tests = ["sources-nginx_metrics"]
opentelemetry-integration-tests = ["sources-opentelemetry", "dep:prost"]
postgresql_metrics-integration-tests = ["sources-postgresql_metrics"]
prometheus-integration-tests = ["sinks-prometheus", "sources-prometheus", "sinks-influxdb"]
pulsar-integration-tests = ["sinks-pulsar", "sources-pulsar"]
redis-integration-tests = ["sinks-redis", "sources-redis"]
splunk-integration-tests = ["sinks-splunk_hec"]
dnstap-integration-tests = ["sources-dnstap", "dep:bollard"]
webhdfs-integration-tests = ["sinks-webhdfs"]
disable-resolv-conf = []
shutdown-tests = ["api", "sinks-blackhole", "sinks-console", "sinks-prometheus", "sources", "transforms-lua", "transforms-remap", "unix"]
cli-tests = ["sinks-blackhole", "sinks-socket", "sources-demo_logs", "sources-file"]
test-utils = []

# End-to-End testing-related features
all-e2e-tests = [
  "e2e-tests-datadog"
]

e2e-tests-datadog = [
  "sources-datadog_agent",
  "sinks-datadog_logs",
  "sinks-datadog_metrics"
]

vector-api-tests = [
  "sources-demo_logs",
  "transforms-log_to_metric",
  "transforms-remap",
  "sinks-blackhole"
]
vector-unit-test-tests = [
  "sources-demo_logs",
  "transforms-remap",
  "transforms-route",
  "transforms-filter",
  "transforms-reduce",
  "sinks-console"
]

component-validation-runner = ["dep:tonic", "sources-internal_logs", "sources-internal_metrics", "sources-vector", "sinks-vector"]
# For now, only include components that implement ValidatableComponent.
# In the future, this can change to simply reference the targets `sources`, `transforms`, `sinks`
component-validation-tests = [
  "component-validation-runner",
  "sources-http_client",
  "sources-http_server",
  "sinks-http",
  "sinks-splunk_hec",
  "sources-splunk_hec",
  "sinks-datadog_logs",
  "sources-datadog_agent",
]

# Grouping together features for benchmarks. We exclude the API client due to it causing the build process to run out
# of memory when those additional dependencies are built in CI.
benches = [
  "sinks-file",
  "sinks-http",
  "sinks-socket",
  "sources-file",
  "sources-socket",
  "sources-syslog",
  "transforms-lua",
  "transforms-sample",
]
dnstap-benches = ["sources-dnstap"]
language-benches = ["sinks-socket", "sources-socket", "transforms-lua", "transforms-remap"]
# Separate benching process for metrics due to the nature of the bootstrap procedures.
statistic-benches = []
remap-benches = ["transforms-remap"]
transform-benches = ["transforms-filter", "transforms-dedupe", "transforms-reduce", "transforms-route"]
codecs-benches = []
loki-benches = ["sinks-loki"]
enrichment-tables-benches = ["enrichment-tables-geoip", "enrichment-tables-mmdb"]
proptest = ["dep:proptest", "dep:proptest-derive", "vrl/proptest"]

[[bench]]
name = "default"
harness = false
required-features = ["benches"]

[[bench]]
name = "dnstap"
path = "benches/dnstap/mod.rs"
harness = false
required-features = ["dnstap-benches"]

[[bench]]
name = "remap"
harness = false
required-features = ["remap-benches"]

[[bench]]
name = "enrichment_tables"
harness = false
required-features = ["enrichment-tables-benches"]

[[bench]]
name = "languages"
harness = false
required-features = ["language-benches"]

[[bench]]
name = "loki"
harness = false
required-features = ["loki-benches"]

[[bench]]
name = "distribution_statistic"
harness = false
required-features = ["statistic-benches"]

[[bench]]
name = "transform"
path = "benches/transform/main.rs"
harness = false
test = false
required-features = ["transform-benches"]

[[bench]]
name = "codecs"
path = "benches/codecs/main.rs"
harness = false
required-features = ["codecs-benches"]<|MERGE_RESOLUTION|>--- conflicted
+++ resolved
@@ -212,20 +212,12 @@
 # is configured.
 aws-sdk-sts = { version = "1.3.1", default-features = false, features = ["behavior-version-latest", "rt-tokio"], optional = true }
 aws-types = { version = "1.3.3", default-features = false, optional = true }
-<<<<<<< HEAD
-aws-sigv4 = { version = "1.2.3", default-features = false, features = ["sign-http"], optional = true }
-aws-config = { version = "1.5.1", default-features = false, features = ["behavior-version-latest", "credentials-process"], optional = true }
+aws-sigv4 = { version = "1.2.5", default-features = false, features = ["sign-http"], optional = true }
+aws-config = { version = "1.5.1", default-features = false, features = ["behavior-version-latest", "credentials-process", "sso", "rt-tokio"], optional = true }
 aws-credential-types = { version = "1.2.1", default-features = false, features = ["hardcoded-credentials"], optional = true }
 aws-runtime = { version = "1.2.2", default-features = false, optional = true }
-aws-smithy-http = { version = "0.60", default-features = false, features = ["event-stream"], optional = true }
-aws-smithy-types = { version = "1.2.2", default-features = false, optional = true }
-=======
-aws-sigv4 = { version = "1.2.5", default-features = false, features = ["sign-http"], optional = true }
-aws-config = { version = "1.0.1", default-features = false, features = ["behavior-version-latest", "credentials-process", "sso", "rt-tokio"], optional = true }
-aws-credential-types = { version = "1.2.1", default-features = false, features = ["hardcoded-credentials"], optional = true }
 aws-smithy-http = { version = "0.60", default-features = false, features = ["event-stream", "rt-tokio"], optional = true }
 aws-smithy-types = { version = "1.2.7", default-features = false, features = ["rt-tokio"], optional = true }
->>>>>>> 9a0fe478
 aws-smithy-runtime-api = { version = "1.7.2", default-features = false, optional = true }
 aws-smithy-runtime = { version = "1.7.3", default-features = false, features = ["client", "connector-hyper-0-14-x", "rt-tokio"], optional = true }
 aws-smithy-async = { version = "1.2.1", default-features = false, features = ["rt-tokio"], optional = true }
