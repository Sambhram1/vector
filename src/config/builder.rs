--- conflicted
+++ resolved
@@ -1,14 +1,9 @@
 #[cfg(feature = "api")]
 use super::api;
 use super::{
-<<<<<<< HEAD
-    compiler, pipeline::Pipelines, provider, ComponentId, Config, HealthcheckOptions, SinkConfig,
-    SinkOuter, SourceConfig, SourceOuter, TestDefinition, TransformOuter,
-=======
-    compiler, provider, ComponentId, Config, EnrichmentTableConfig, EnrichmentTableOuter,
-    HealthcheckOptions, SinkConfig, SinkOuter, SourceConfig, SourceOuter, TestDefinition,
-    TransformOuter,
->>>>>>> ab9ff57d
+    compiler, pipeline::Pipelines, provider, ComponentId, Config, EnrichmentTableConfig,
+    EnrichmentTableOuter, HealthcheckOptions, SinkConfig, SinkOuter, SourceConfig, SourceOuter,
+    TestDefinition, TransformOuter,
 };
 use indexmap::IndexMap;
 use serde::{Deserialize, Serialize};
